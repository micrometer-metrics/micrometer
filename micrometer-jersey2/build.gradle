--- conflicted
+++ resolved
@@ -13,12 +13,7 @@
     testCompile 'org.assertj:assertj-core:3.+'
 
     // JERSEY-3662
-<<<<<<< HEAD
-    testCompile 'junit:junit:4.12'
-    testCompile 'org.mockito:mockito-core:2.+'
-=======
     testCompileOnly 'junit:junit:4.12'
     testRuntimeOnly 'org.junit.vintage:junit-vintage-engine:latest.release'
     testCompile 'org.mockito:mockito-core:2.10.0'
->>>>>>> e9c52a4b
 }