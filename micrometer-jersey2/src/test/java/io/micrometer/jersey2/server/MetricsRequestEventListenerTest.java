--- conflicted
+++ resolved
@@ -96,9 +96,8 @@
         catch (NotFoundException ignored) {
         }
 
-        assertThat(registry.get(METRIC_NAME)
-            .tags(tagsFrom("NOT_FOUND", "404", "CLIENT_ERROR", null)).timer().count())
-            .isEqualTo(1);
+        assertThat(registry.get(METRIC_NAME).tags(tagsFrom("NOT_FOUND", "404", "CLIENT_ERROR", null)).timer().count())
+                .isEqualTo(1);
     }
 
     @Test
@@ -109,14 +108,8 @@
         catch (NotFoundException ignored) {
         }
 
-<<<<<<< HEAD
-        assertThat(registry.get(METRIC_NAME)
-            .tags(tagsFrom("/throws-not-found-exception", "404", "CLIENT_ERROR", null)).timer().count())
-            .isEqualTo(1);
-=======
-        assertThat(registry.get(METRIC_NAME).tags(tagsFrom("NOT_FOUND", "404", "CLIENT_ERROR", null)).timer().count())
-                .isEqualTo(2);
->>>>>>> 4f3cf5ac
+        assertThat(registry.get(METRIC_NAME).tags(tagsFrom("/throws-not-found-exception", "404", "CLIENT_ERROR", null))
+                .timer().count()).isEqualTo(1);
     }
 
     @Test
