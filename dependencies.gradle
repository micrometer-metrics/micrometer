def VERSIONS = [
        'ch.qos.logback:logback-classic:1.2.+',
        'colt:colt:1.2.0',
        'com.amazonaws:aws-java-sdk-cloudwatch:latest.release',
<<<<<<< HEAD
        'com.datadoghq:java-dogstatsd-client:4.2.0',
        'com.dynatrace.metric.util:dynatrace-metric-utils-java:1.+',
=======
        'com.dynatrace.metric.util:dynatrace-metric-utils-java:latest.release',
>>>>>>> f77df562
        'com.fasterxml.jackson.core:jackson-databind:latest.release',
        'com.github.ben-manes.caffeine:caffeine:2.+',
        'com.github.charithe:kafka-junit:latest.release',
        // pinned to avoid issues with shaded slf4j version - see gh-3414
        'com.github.tomakehurst:wiremock-jre8-standalone:2.33.+',
        'com.google.dagger:dagger:2.11',
        'com.google.dagger:dagger-compiler:2.11',
        'com.google.guava:guava:latest.release',
        'com.google.inject:guice:5.+',
        'com.hazelcast:hazelcast:latest.release',
        'com.h2database:h2:latest.release',
        'com.microsoft.azure:applicationinsights-core:2.+',
        // metrics are better with https://github.com/Netflix/Hystrix/pull/1568 introduced
        // in hystrix 1.5.12, but Netflix re-released 1.5.11 as 1.5.18 late in 2018.
        // <=1.5.11 or 1.5.18 doesn't break with Micrometer, but open metrics won't be correct necessarily.
        'com.netflix.hystrix:hystrix-core:1.5.12',
        'com.netflix.spectator:spectator-reg-atlas:latest.release',
        'com.newrelic.agent.java:newrelic-api:5.+',
        'com.signalfx.public:signalfx-java:latest.release',
        'com.squareup.okhttp3:okhttp:latest.release',
        'com.tngtech.archunit:archunit-junit5:latest.release',
        'com.wavefront:wavefront-sdk-java:latest.release',
        'io.dropwizard.metrics:metrics-core:4.+',
        'io.dropwizard.metrics:metrics-graphite:4.+',
        'io.dropwizard.metrics:metrics-jmx:4.+',
        'com.squareup.retrofit2:retrofit:2.9.+',
        // all io.grpc libraries must use the same version
        'io.grpc:grpc-api:latest.release',
        'io.grpc:grpc-core:latest.release',
        'io.grpc:grpc-services:latest.release',
        'io.grpc:grpc-inprocess:latest.release',
        'io.grpc:grpc-stubs:latest.release',
        'io.grpc:grpc-alts:latest.release',
        'io.grpc:grpc-testing-proto:latest.release',
        'info.ganglia.gmetric4j:gmetric4j:latest.release',
        'io.prometheus:simpleclient_common:latest.release',
        'io.prometheus:simpleclient_pushgateway:latest.release',
        'io.rest-assured:rest-assured:latest.release',
        'jakarta.jms:jakarta.jms-api:3.0.+',
        'javax.cache:cache-api:latest.release',
        'javax.inject:javax.inject:1',
        'javax.servlet:javax.servlet-api:latest.release',
        'javax.xml.bind:jaxb-api:2.3.+',
        'io.micrometer:context-propagation:1.0.+',
        'org.jetbrains.kotlinx:kotlinx-coroutines-core:latest.release',
        'net.sf.ehcache:ehcache:latest.release',
        'org.apache.activemq:artemis-junit-5:latest.release',
        'org.apache.activemq:artemis-jakarta-client:latest.release',
        'org.apache.felix:org.apache.felix.framework:7.0.5',
        'org.apache.felix:org.apache.felix.scr:2.2.2',
        'org.apache.httpcomponents:httpasyncclient:latest.release',
        'org.apache.httpcomponents:httpclient:latest.release',
        'org.apache.httpcomponents.client5:httpclient5:latest.release',
        'org.apache.kafka:kafka-clients:2.+',
        'org.apache.kafka:kafka-streams:2.+',
        'org.apache.logging.log4j:log4j-core:2.+',
        'org.apache.tomcat.embed:tomcat-embed-core:8.+',
        'org.aspectj:aspectjweaver:1.8.+',
        'org.assertj:assertj-core:latest.release',
        'org.awaitility:awaitility:latest.release',
        'org.eclipse.jetty:jetty-client:9.+',
        'org.eclipse.jetty:jetty-server:9.+',
        'org.eclipse.jetty:jetty-servlet:9.+',
        'org.ehcache:ehcache:latest.release',
        'org.glassfish.jersey.core:jersey-server:2.+',
        'org.glassfish.jersey.inject:jersey-hk2:2.+',
        'org.glassfish.jersey.test-framework.providers:jersey-test-framework-provider-inmemory:2.+',
        'org.hdrhistogram:HdrHistogram:latest.release',
        'org.hibernate:hibernate-entitymanager:5.+',
        'org.hsqldb:hsqldb:2.5.+', // 2.6.0 requires JDK 11.
        'org.jooq:jooq:3.14.+',
        'org.jsr107.ri:cache-ri-impl:1.0.0',
        'org.latencyutils:LatencyUtils:latest.release',
        'org.mockito:mockito-core:5.+', // 5.x requires JDK 11.
        'org.mockito:mockito-inline:5.+',
        'org.mongodb:mongodb-driver-sync:latest.release',
        'org.osgi:org.osgi.test.junit5:1.2.1',
        'org.postgresql:postgresql:latest.release',
        'org.slf4j:slf4j-api:1.7.+',
        'org.slf4j:slf4j-simple:1.7.+',
        'org.springframework:spring-context:5.+',
        'org.springframework:spring-core:5+',
        'org.testcontainers:junit-jupiter:latest.release',
        'org.testcontainers:kafka:latest.release',
        'org.testcontainers:postgresql:latest.release',
        'org.testcontainers:mongodb:latest.release',
        'org.testcontainers:testcontainers:latest.release',
        'ru.lanwen.wiremock:wiremock-junit5:latest.release',
        'software.amazon.awssdk:cloudwatch:latest.release'
]

def PLATFORM_BOMS = [
        'io.projectreactor:reactor-bom:2022.0.+',
        'io.netty:netty-bom:4.1.+',
        'org.junit:junit-bom:5.10.+', // Not using latest.release to avoid using a milestone version.
]

subprojects {
  plugins.withId('java-library') {
    dependencies {
      constraints {
        // Direct dependencies
        VERSIONS.each {version->
          // java-library plugin has three root configurations, so we apply constraints too all of
          // them so they all can use the managed versions.
          api version
          compileOnly version
          runtimeOnly version
        }
      }
      PLATFORM_BOMS.each {bom ->
        api platform(bom)
        compileOnly platform(bom)
        runtimeOnly platform(bom)
      }
    }
  }
  configurations.configureEach {
    // see https://github.com/google/guava/releases/tag/v32.1.0
    // "Reporting dependencies that overlap with Guava"
    resolutionStrategy.capabilitiesResolution.withCapability('com.google.guava:listenablefuture') {
        select('com.google.guava:guava:0')
    }
  }
}<|MERGE_RESOLUTION|>--- conflicted
+++ resolved
@@ -2,12 +2,8 @@
         'ch.qos.logback:logback-classic:1.2.+',
         'colt:colt:1.2.0',
         'com.amazonaws:aws-java-sdk-cloudwatch:latest.release',
-<<<<<<< HEAD
         'com.datadoghq:java-dogstatsd-client:4.2.0',
-        'com.dynatrace.metric.util:dynatrace-metric-utils-java:1.+',
-=======
         'com.dynatrace.metric.util:dynatrace-metric-utils-java:latest.release',
->>>>>>> f77df562
         'com.fasterxml.jackson.core:jackson-databind:latest.release',
         'com.github.ben-manes.caffeine:caffeine:2.+',
         'com.github.charithe:kafka-junit:latest.release',
