--- conflicted
+++ resolved
@@ -22,13 +22,13 @@
 import com.mongodb.event.ClusterListener;
 import com.mongodb.event.ClusterOpeningEvent;
 import com.mongodb.event.CommandEvent;
-import io.micrometer.common.lang.Nullable;
 import io.micrometer.core.instrument.MeterRegistry;
 import io.micrometer.core.instrument.Tag;
 import io.micrometer.core.instrument.Tags;
 import io.micrometer.core.instrument.search.MeterNotFoundException;
 import io.micrometer.core.instrument.simple.SimpleMeterRegistry;
 import org.bson.Document;
+import org.jspecify.annotations.Nullable;
 import org.junit.jupiter.api.AfterEach;
 import org.junit.jupiter.api.Test;
 
@@ -53,8 +53,7 @@
 
     private MeterRegistry registry = new SimpleMeterRegistry();
 
-    @Nullable
-    private MongoClient mongo;
+    @Nullable private MongoClient mongo;
 
     @Test
     void shouldCreateSuccessCommandMetric() {
@@ -67,14 +66,8 @@
         // tag::example[]
         mongo.getDatabase("test").getCollection("testCol").insertOne(new Document("testDoc", new Date()));
 
-<<<<<<< HEAD
-        assertThat(clusterId.get()).isNotNull();
-        Tags tags = Tags.of("cluster.id", clusterId.get(), "server.address", String.format("%s:%s", host, port),
-                "command", "insert", "database", "test", "collection", "testCol", "status", "SUCCESS");
-=======
         Tags tags = Tags.of("cluster.id", clusterId, "server.address", String.format("%s:%s", host, port), "command",
                 "insert", "database", "test", "collection", "testCol", "status", "SUCCESS");
->>>>>>> e8dd176f
         assertThat(registry.get("mongodb.driver.commands").tags(tags).timer().count()).isEqualTo(1);
         // end::example[]
     }
@@ -89,14 +82,8 @@
 
         mongo.getDatabase("test").getCollection("testCol").dropIndex("nonExistentIndex");
 
-<<<<<<< HEAD
-        assertThat(clusterId.get()).isNotNull();
-        Tags tags = Tags.of("cluster.id", clusterId.get(), "server.address", String.format("%s:%s", host, port),
-                "command", "dropIndexes", "database", "test", "collection", "testCol", "status", "FAILED");
-=======
         Tags tags = Tags.of("cluster.id", clusterId, "server.address", String.format("%s:%s", host, port), "command",
                 "dropIndexes", "database", "test", "collection", "testCol", "status", "FAILED");
->>>>>>> e8dd176f
         assertThat(registry.get("mongodb.driver.commands").tags(tags).timer().count()).isEqualTo(1);
     }
 
@@ -120,16 +107,6 @@
                     }
                 }))
             .build();
-<<<<<<< HEAD
-        try (MongoClient mongo = MongoClients.create(settings)) {
-            mongo.getDatabase("test").getCollection("testCol").insertOne(new Document("testDoc", new Date()));
-            assertThat(clusterId.get()).isNotNull();
-            Tags tags = Tags.of("cluster.id", clusterId.get(), "server.address", String.format("%s:%s", host, port),
-                    "command", "insert", "database", "test", "collection", "testCol", "status", "SUCCESS", "mongoz",
-                    "5150");
-            assertThat(registry.get("mongodb.driver.commands").tags(tags).timer().count()).isEqualTo(1);
-        }
-=======
 
         mongo = MongoClients.create(settings);
         assertThat(mongo).isNotNull();
@@ -139,7 +116,6 @@
         Tags tags = Tags.of("cluster.id", clusterId, "server.address", String.format("%s:%s", host, port), "command",
                 "insert", "database", "test", "collection", "testCol", "status", "SUCCESS", "mongoz", "5150");
         assertThat(registry.get("mongodb.driver.commands").tags(tags).timer().count()).isEqualTo(1);
->>>>>>> e8dd176f
     }
 
     @Test
@@ -162,16 +138,6 @@
                     }
                 }))
             .build();
-<<<<<<< HEAD
-        try (MongoClient mongo = MongoClients.create(settings)) {
-            mongo.getDatabase("test").getCollection("testCol").dropIndex("nonExistentIndex");
-            assertThat(clusterId.get()).isNotNull();
-            Tags tags = Tags.of("cluster.id", clusterId.get(), "server.address", String.format("%s:%s", host, port),
-                    "command", "dropIndexes", "database", "test", "collection", "testCol", "status", "FAILED", "mongoz",
-                    "5150");
-            assertThat(registry.get("mongodb.driver.commands").tags(tags).timer().count()).isEqualTo(1);
-        }
-=======
 
         mongo = MongoClients.create(settings);
         assertThat(mongo).isNotNull();
@@ -181,7 +147,6 @@
         Tags tags = Tags.of("cluster.id", clusterId, "server.address", String.format("%s:%s", host, port), "command",
                 "dropIndexes", "database", "test", "collection", "testCol", "status", "FAILED", "mongoz", "5150");
         assertThat(registry.get("mongodb.driver.commands").tags(tags).timer().count()).isEqualTo(1);
->>>>>>> e8dd176f
     }
 
     @Test
@@ -242,7 +207,9 @@
 
     @AfterEach
     void destroy() {
-        mongo.close();
+        if (mongo != null) {
+            mongo.close();
+        }
     }
 
     private MongoClient createMongoClient(AtomicReference<String> clusterId) {
