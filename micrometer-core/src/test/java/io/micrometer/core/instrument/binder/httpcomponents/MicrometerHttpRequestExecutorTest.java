/*
 * Copyright 2017 VMware, Inc.
 *
 * Licensed under the Apache License, Version 2.0 (the "License");
 * you may not use this file except in compliance with the License.
 * You may obtain a copy of the License at
 *
 * https://www.apache.org/licenses/LICENSE-2.0
 *
 * Unless required by applicable law or agreed to in writing, software
 * distributed under the License is distributed on an "AS IS" BASIS,
 * WITHOUT WARRANTIES OR CONDITIONS OF ANY KIND, either express or implied.
 * See the License for the specific language governing permissions and
 * limitations under the License.
 */
package io.micrometer.core.instrument.binder.httpcomponents;

import com.github.tomakehurst.wiremock.WireMockServer;
import io.micrometer.core.instrument.MeterRegistry;
import io.micrometer.core.instrument.Tag;
import io.micrometer.core.instrument.Tags;
import io.micrometer.core.instrument.observation.DefaultMeterObservationHandler;
import io.micrometer.core.instrument.search.MeterNotFoundException;
import io.micrometer.core.instrument.simple.SimpleMeterRegistry;
import io.micrometer.observation.ObservationRegistry;
import io.micrometer.observation.GlobalObservationConvention;
import io.micrometer.observation.tck.TestObservationRegistry;
import io.micrometer.observation.tck.TestObservationRegistryAssert;
import org.apache.http.client.ClientProtocolException;
import org.apache.http.client.HttpClient;
import org.apache.http.client.methods.HttpEntityEnclosingRequestBase;
import org.apache.http.client.methods.HttpGet;
import org.apache.http.client.methods.HttpPost;
import org.apache.http.impl.client.HttpClientBuilder;
import org.apache.http.protocol.HttpRequestExecutor;
import org.apache.http.util.EntityUtils;
import org.junit.jupiter.api.Test;
import org.junit.jupiter.api.extension.ExtendWith;
import org.junit.jupiter.params.ParameterizedTest;
import org.junit.jupiter.params.provider.ValueSource;
import ru.lanwen.wiremock.ext.WiremockResolver;

import java.io.IOException;
import java.net.URI;
import java.util.List;
import java.util.stream.Collectors;

import static com.github.tomakehurst.wiremock.client.WireMock.*;
import static org.assertj.core.api.Assertions.*;
import static org.junit.jupiter.api.Assertions.assertThrows;

/**
 * Unit tests for {@link MicrometerHttpRequestExecutor}.
 *
 * @author Benjamin Hubert (benjamin.hubert@willhaben.at)
 */
@ExtendWith(WiremockResolver.class)
class MicrometerHttpRequestExecutorTest {

    private static final String EXPECTED_METER_NAME = "httpcomponents.httpclient.request";

    private final MeterRegistry registry = new SimpleMeterRegistry();

    @ParameterizedTest
    @ValueSource(booleans = { false, true })
    void timeSuccessful(boolean configureObservationRegistry, @WiremockResolver.Wiremock WireMockServer server)
            throws IOException {
        server.stubFor(any(anyUrl()));
        HttpClient client = client(executor(false, configureObservationRegistry));
        EntityUtils.consume(client.execute(new HttpGet(server.baseUrl())).getEntity());
        assertThat(registry.get(EXPECTED_METER_NAME).timer().count()).isEqualTo(1L);
    }

    @ParameterizedTest
    @ValueSource(booleans = { false, true })
    void httpMethodIsTagged(boolean configureObservationRegistry, @WiremockResolver.Wiremock WireMockServer server)
            throws IOException {
        server.stubFor(any(anyUrl()));
        HttpClient client = client(executor(false, configureObservationRegistry));
        EntityUtils.consume(client.execute(new HttpGet(server.baseUrl())).getEntity());
        EntityUtils.consume(client.execute(new HttpGet(server.baseUrl())).getEntity());
        EntityUtils.consume(client.execute(new HttpPost(server.baseUrl())).getEntity());
        assertThat(registry.get(EXPECTED_METER_NAME).tags("method", "GET").timer().count()).isEqualTo(2L);
        assertThat(registry.get(EXPECTED_METER_NAME).tags("method", "POST").timer().count()).isEqualTo(1L);
    }

    @ParameterizedTest
    @ValueSource(booleans = { false, true })
    void httpStatusCodeIsTagged(boolean configureObservationRegistry, @WiremockResolver.Wiremock WireMockServer server)
            throws IOException {
        server.stubFor(any(urlEqualTo("/ok")).willReturn(aResponse().withStatus(200)));
        server.stubFor(any(urlEqualTo("/notfound")).willReturn(aResponse().withStatus(404)));
        server.stubFor(any(urlEqualTo("/error")).willReturn(aResponse().withStatus(500)));
        HttpClient client = client(executor(false, configureObservationRegistry));
        EntityUtils.consume(client.execute(new HttpGet(server.baseUrl() + "/ok")).getEntity());
        EntityUtils.consume(client.execute(new HttpGet(server.baseUrl() + "/ok")).getEntity());
        EntityUtils.consume(client.execute(new HttpGet(server.baseUrl() + "/notfound")).getEntity());
        EntityUtils.consume(client.execute(new HttpGet(server.baseUrl() + "/error")).getEntity());
        assertThat(registry.get(EXPECTED_METER_NAME).tags("method", "GET", "status", "200").timer().count())
            .isEqualTo(2L);
        assertThat(registry.get(EXPECTED_METER_NAME).tags("method", "GET", "status", "404").timer().count())
            .isEqualTo(1L);
        assertThat(registry.get(EXPECTED_METER_NAME).tags("method", "GET", "status", "500").timer().count())
            .isEqualTo(1L);
    }

    @ParameterizedTest
    @ValueSource(booleans = { false, true })
    void uriIsUnknownByDefault(boolean configureObservationRegistry, @WiremockResolver.Wiremock WireMockServer server)
            throws IOException {
        server.stubFor(any(anyUrl()));
        HttpClient client = client(executor(false, configureObservationRegistry));
        EntityUtils.consume(client.execute(new HttpGet(server.baseUrl())).getEntity());
        EntityUtils.consume(client.execute(new HttpGet(server.baseUrl() + "/someuri")).getEntity());
        EntityUtils.consume(client.execute(new HttpGet(server.baseUrl() + "/otheruri")).getEntity());
        assertThat(registry.get(EXPECTED_METER_NAME).tags("uri", "UNKNOWN").timer().count()).isEqualTo(3L);
    }

    @ParameterizedTest
    @ValueSource(booleans = { false, true })
    void uriIsReadFromHttpHeader(boolean configureObservationRegistry, @WiremockResolver.Wiremock WireMockServer server)
            throws IOException {
        server.stubFor(any(anyUrl()));
        HttpClient client = client(executor(false, configureObservationRegistry));
        HttpGet getWithHeader = new HttpGet(server.baseUrl());
        getWithHeader.addHeader(DefaultUriMapper.URI_PATTERN_HEADER, "/some/pattern");
        EntityUtils.consume(client.execute(getWithHeader).getEntity());
        assertThat(registry.get(EXPECTED_METER_NAME).tags("uri", "/some/pattern").timer().count()).isEqualTo(1L);
        assertThrows(MeterNotFoundException.class,
                () -> registry.get(EXPECTED_METER_NAME).tags("uri", "UNKNOWN").timer());
    }

    @ParameterizedTest
    @ValueSource(booleans = { false, true })
    void routeNotTaggedByDefault(boolean configureObservationRegistry, @WiremockResolver.Wiremock WireMockServer server)
            throws IOException {
        server.stubFor(any(anyUrl()));
        HttpClient client = client(executor(false, configureObservationRegistry));
        EntityUtils.consume(client.execute(new HttpGet(server.baseUrl())).getEntity());
        List<String> tagKeys = registry.get(EXPECTED_METER_NAME)
            .timer()
            .getId()
            .getTags()
            .stream()
            .map(Tag::getKey)
            .collect(Collectors.toList());
        assertThat(tagKeys).doesNotContain("target.scheme", "target.host", "target.port");
        assertThat(tagKeys).contains("status", "method");
    }

    @ParameterizedTest
    @ValueSource(booleans = { false, true })
    void routeTaggedIfEnabled(boolean configureObservationRegistry, @WiremockResolver.Wiremock WireMockServer server)
            throws IOException {
        server.stubFor(any(anyUrl()));
        HttpClient client = client(executor(true, configureObservationRegistry));
        EntityUtils.consume(client.execute(new HttpGet(server.baseUrl())).getEntity());
        List<String> tagKeys = registry.get(EXPECTED_METER_NAME)
            .timer()
            .getId()
            .getTags()
            .stream()
            .map(Tag::getKey)
            .collect(Collectors.toList());
        assertThat(tagKeys).contains("target.scheme", "target.host", "target.port");
    }

    @Test
    void waitForContinueGetsPassedToSuper() {
        MicrometerHttpRequestExecutor requestExecutor = MicrometerHttpRequestExecutor.builder(registry)
            .waitForContinue(1000)
            .build();
        assertThat(requestExecutor).hasFieldOrPropertyWithValue("waitForContinue", 1000);
    }

    @ParameterizedTest
    @ValueSource(booleans = { false, true })
    void uriMapperWorksAsExpected(boolean configureObservationRegistry,
            @WiremockResolver.Wiremock WireMockServer server) throws IOException {
        server.stubFor(any(anyUrl()));
<<<<<<< HEAD
        MicrometerHttpRequestExecutor.Builder executorBuilder = MicrometerHttpRequestExecutor.builder(registry)
                .uriMapper(request -> request.getRequestLine().getUri());
        if (configureObservationRegistry) {
            executorBuilder.observationRegistry(createObservationRegistry());
        }
        MicrometerHttpRequestExecutor executor = executorBuilder.build();
=======
        MicrometerHttpRequestExecutor executor = MicrometerHttpRequestExecutor.builder(registry)
            .uriMapper(request -> request.getRequestLine().getUri())
            .build();
>>>>>>> d00abb9a
        HttpClient client = client(executor);
        EntityUtils.consume(client.execute(new HttpGet(server.baseUrl())).getEntity());
        EntityUtils.consume(client.execute(new HttpGet(server.baseUrl() + "/foo")).getEntity());
        EntityUtils.consume(client.execute(new HttpGet(server.baseUrl() + "/bar")).getEntity());
        EntityUtils.consume(client.execute(new HttpGet(server.baseUrl() + "/foo")).getEntity());
        assertThat(registry.get(EXPECTED_METER_NAME).tags("uri", "/").timer().count()).isEqualTo(1L);
        assertThat(registry.get(EXPECTED_METER_NAME).tags("uri", "/foo").timer().count()).isEqualTo(2L);
        assertThat(registry.get(EXPECTED_METER_NAME).tags("uri", "/bar").timer().count()).isEqualTo(1L);
    }

    @Test
    void additionalTagsAreExposed(@WiremockResolver.Wiremock WireMockServer server) throws IOException {
        server.stubFor(any(anyUrl()));
        MicrometerHttpRequestExecutor executor = MicrometerHttpRequestExecutor.builder(registry)
            .tags(Tags.of("foo", "bar", "some.key", "value"))
            .exportTagsForRoute(true)
            .build();
        HttpClient client = client(executor);
        EntityUtils.consume(client.execute(new HttpGet(server.baseUrl())).getEntity());
        assertThat(registry.get(EXPECTED_METER_NAME)
            .tags("foo", "bar", "some.key", "value", "target.host", "localhost")
            .timer()
            .count()).isEqualTo(1L);
    }

    @Test
    void settingNullRegistryThrowsException() {
        assertThrows(IllegalArgumentException.class, () -> MicrometerHttpRequestExecutor.builder(null).build());
    }

    @Test
    void overridingUriMapperWithNullThrowsException() {
        assertThrows(IllegalArgumentException.class,
                () -> MicrometerHttpRequestExecutor.builder(registry).uriMapper(null).build());
    }

    @Test
    void overrideExtraTagsDoesNotThrowAnException(@WiremockResolver.Wiremock WireMockServer server) throws IOException {
        server.stubFor(any(anyUrl()));
        MicrometerHttpRequestExecutor executor = MicrometerHttpRequestExecutor.builder(registry).tags(null).build();
        HttpClient client = client(executor);
        EntityUtils.consume(client.execute(new HttpGet(server.baseUrl())).getEntity());
        assertThat(registry.get(EXPECTED_METER_NAME)).isNotNull();
    }

    @Test
    void globalConventionUsedWhenCustomConventionNotConfigured(@WiremockResolver.Wiremock WireMockServer server)
            throws IOException {
        server.stubFor(any(anyUrl()));
        ObservationRegistry observationRegistry = createObservationRegistry();
        observationRegistry.observationConfig().observationConvention(new CustomGlobalApacheHttpConvention());
        MicrometerHttpRequestExecutor micrometerHttpRequestExecutor = MicrometerHttpRequestExecutor.builder(registry)
                .observationRegistry(observationRegistry).build();
        HttpClient client = client(micrometerHttpRequestExecutor);
        EntityUtils.consume(client.execute(new HttpGet(server.baseUrl())).getEntity());
        assertThat(registry.get("custom.apache.http.client.requests")).isNotNull();
    }

    @Test
    void localConventionTakesPrecedentOverGlobalConvention(@WiremockResolver.Wiremock WireMockServer server)
            throws IOException {
        server.stubFor(any(anyUrl()));
        ObservationRegistry observationRegistry = createObservationRegistry();
        observationRegistry.observationConfig().observationConvention(new CustomGlobalApacheHttpConvention());
        MicrometerHttpRequestExecutor micrometerHttpRequestExecutor = MicrometerHttpRequestExecutor.builder(registry)
                .observationRegistry(observationRegistry).observationConvention(new CustomGlobalApacheHttpConvention() {
                    @Override
                    public String getName() {
                        return "local." + super.getName();
                    }
                }).build();
        HttpClient client = client(micrometerHttpRequestExecutor);
        EntityUtils.consume(client.execute(new HttpGet(server.baseUrl())).getEntity());
        assertThat(registry.get("local.custom.apache.http.client.requests")).isNotNull();
    }

    @Test
    void localConventionConfigured(@WiremockResolver.Wiremock WireMockServer server) throws IOException {
        server.stubFor(any(anyUrl()));
        ObservationRegistry observationRegistry = createObservationRegistry();
        MicrometerHttpRequestExecutor micrometerHttpRequestExecutor = MicrometerHttpRequestExecutor.builder(registry)
                .observationRegistry(observationRegistry).observationConvention(new CustomGlobalApacheHttpConvention())
                .build();
        HttpClient client = client(micrometerHttpRequestExecutor);
        EntityUtils.consume(client.execute(new HttpGet(server.baseUrl())).getEntity());
        assertThat(registry.get("custom.apache.http.client.requests")).isNotNull();
    }

    @ParameterizedTest
    @ValueSource(strings = { "get", "post", "custom" })
    void contextualNameContainsRequestMethod(String method, @WiremockResolver.Wiremock WireMockServer server)
            throws IOException {
        server.stubFor(any(anyUrl()));
        TestObservationRegistry observationRegistry = TestObservationRegistry.create();
        MicrometerHttpRequestExecutor micrometerHttpRequestExecutor = MicrometerHttpRequestExecutor.builder(registry)
                .observationRegistry(observationRegistry).build();
        HttpClient client = client(micrometerHttpRequestExecutor);
        switch (method) {
            case "get":
                EntityUtils.consume(client.execute(new HttpGet(server.baseUrl())).getEntity());
                break;

            case "post":
                EntityUtils.consume(client.execute(new HttpPost(server.baseUrl())).getEntity());
                break;

            default:
                EntityUtils.consume(client.execute(new HttpCustomMethod(method, server.baseUrl())).getEntity());
                break;
        }
        TestObservationRegistryAssert.assertThat(observationRegistry).hasSingleObservationThat()
                .hasContextualNameEqualToIgnoringCase("http " + method);
    }

    private static class HttpCustomMethod extends HttpEntityEnclosingRequestBase {

        private final String method;

        private HttpCustomMethod(String method, String uri) {
            setURI(URI.create(uri));
            this.method = method;
        }

        @Override
        public String getMethod() {
            return method;
        }

    }

    @ParameterizedTest
    @ValueSource(booleans = { false, true })
    void httpStatusCodeIsTaggedWithIoError(boolean configureObservationRegistry,
            @WiremockResolver.Wiremock WireMockServer server) {
        server.stubFor(any(urlEqualTo("/error")).willReturn(aResponse().withStatus(1)));
        HttpClient client = client(executor(false, configureObservationRegistry));
        assertThatThrownBy(
                () -> EntityUtils.consume(client.execute(new HttpGet(server.baseUrl() + "/error")).getEntity()))
                        .isInstanceOf(ClientProtocolException.class);
        assertThat(registry.get(EXPECTED_METER_NAME).tags("method", "GET", "status", "IO_ERROR").timer().count())
                .isEqualTo(1L);
    }

    static class CustomGlobalApacheHttpConvention extends DefaultApacheHttpClientObservationConvention
            implements GlobalObservationConvention<ApacheHttpClientContext> {

        @Override
        public String getName() {
            return "custom.apache.http.client.requests";
        }

    }

    private HttpClient client(HttpRequestExecutor executor) {
        return HttpClientBuilder.create().setRequestExecutor(executor).build();
    }

    private HttpRequestExecutor executor(boolean exportRoutes, boolean configureObservationRegistry) {
        MicrometerHttpRequestExecutor.Builder builder = MicrometerHttpRequestExecutor.builder(registry);
        if (configureObservationRegistry) {
            builder.observationRegistry(createObservationRegistry());
        }
        return builder.exportTagsForRoute(exportRoutes).build();
    }

    private ObservationRegistry createObservationRegistry() {
        ObservationRegistry observationRegistry = ObservationRegistry.create();
        observationRegistry.observationConfig().observationHandler(new DefaultMeterObservationHandler(registry));
        return observationRegistry;
    }

}<|MERGE_RESOLUTION|>--- conflicted
+++ resolved
@@ -178,18 +178,12 @@
     void uriMapperWorksAsExpected(boolean configureObservationRegistry,
             @WiremockResolver.Wiremock WireMockServer server) throws IOException {
         server.stubFor(any(anyUrl()));
-<<<<<<< HEAD
         MicrometerHttpRequestExecutor.Builder executorBuilder = MicrometerHttpRequestExecutor.builder(registry)
-                .uriMapper(request -> request.getRequestLine().getUri());
+            .uriMapper(request -> request.getRequestLine().getUri());
         if (configureObservationRegistry) {
             executorBuilder.observationRegistry(createObservationRegistry());
         }
         MicrometerHttpRequestExecutor executor = executorBuilder.build();
-=======
-        MicrometerHttpRequestExecutor executor = MicrometerHttpRequestExecutor.builder(registry)
-            .uriMapper(request -> request.getRequestLine().getUri())
-            .build();
->>>>>>> d00abb9a
         HttpClient client = client(executor);
         EntityUtils.consume(client.execute(new HttpGet(server.baseUrl())).getEntity());
         EntityUtils.consume(client.execute(new HttpGet(server.baseUrl() + "/foo")).getEntity());
@@ -242,7 +236,8 @@
         ObservationRegistry observationRegistry = createObservationRegistry();
         observationRegistry.observationConfig().observationConvention(new CustomGlobalApacheHttpConvention());
         MicrometerHttpRequestExecutor micrometerHttpRequestExecutor = MicrometerHttpRequestExecutor.builder(registry)
-                .observationRegistry(observationRegistry).build();
+            .observationRegistry(observationRegistry)
+            .build();
         HttpClient client = client(micrometerHttpRequestExecutor);
         EntityUtils.consume(client.execute(new HttpGet(server.baseUrl())).getEntity());
         assertThat(registry.get("custom.apache.http.client.requests")).isNotNull();
@@ -255,12 +250,14 @@
         ObservationRegistry observationRegistry = createObservationRegistry();
         observationRegistry.observationConfig().observationConvention(new CustomGlobalApacheHttpConvention());
         MicrometerHttpRequestExecutor micrometerHttpRequestExecutor = MicrometerHttpRequestExecutor.builder(registry)
-                .observationRegistry(observationRegistry).observationConvention(new CustomGlobalApacheHttpConvention() {
-                    @Override
-                    public String getName() {
-                        return "local." + super.getName();
-                    }
-                }).build();
+            .observationRegistry(observationRegistry)
+            .observationConvention(new CustomGlobalApacheHttpConvention() {
+                @Override
+                public String getName() {
+                    return "local." + super.getName();
+                }
+            })
+            .build();
         HttpClient client = client(micrometerHttpRequestExecutor);
         EntityUtils.consume(client.execute(new HttpGet(server.baseUrl())).getEntity());
         assertThat(registry.get("local.custom.apache.http.client.requests")).isNotNull();
@@ -271,8 +268,9 @@
         server.stubFor(any(anyUrl()));
         ObservationRegistry observationRegistry = createObservationRegistry();
         MicrometerHttpRequestExecutor micrometerHttpRequestExecutor = MicrometerHttpRequestExecutor.builder(registry)
-                .observationRegistry(observationRegistry).observationConvention(new CustomGlobalApacheHttpConvention())
-                .build();
+            .observationRegistry(observationRegistry)
+            .observationConvention(new CustomGlobalApacheHttpConvention())
+            .build();
         HttpClient client = client(micrometerHttpRequestExecutor);
         EntityUtils.consume(client.execute(new HttpGet(server.baseUrl())).getEntity());
         assertThat(registry.get("custom.apache.http.client.requests")).isNotNull();
@@ -285,7 +283,8 @@
         server.stubFor(any(anyUrl()));
         TestObservationRegistry observationRegistry = TestObservationRegistry.create();
         MicrometerHttpRequestExecutor micrometerHttpRequestExecutor = MicrometerHttpRequestExecutor.builder(registry)
-                .observationRegistry(observationRegistry).build();
+            .observationRegistry(observationRegistry)
+            .build();
         HttpClient client = client(micrometerHttpRequestExecutor);
         switch (method) {
             case "get":
@@ -300,8 +299,9 @@
                 EntityUtils.consume(client.execute(new HttpCustomMethod(method, server.baseUrl())).getEntity());
                 break;
         }
-        TestObservationRegistryAssert.assertThat(observationRegistry).hasSingleObservationThat()
-                .hasContextualNameEqualToIgnoringCase("http " + method);
+        TestObservationRegistryAssert.assertThat(observationRegistry)
+            .hasSingleObservationThat()
+            .hasContextualNameEqualToIgnoringCase("http " + method);
     }
 
     private static class HttpCustomMethod extends HttpEntityEnclosingRequestBase {
@@ -328,9 +328,9 @@
         HttpClient client = client(executor(false, configureObservationRegistry));
         assertThatThrownBy(
                 () -> EntityUtils.consume(client.execute(new HttpGet(server.baseUrl() + "/error")).getEntity()))
-                        .isInstanceOf(ClientProtocolException.class);
+            .isInstanceOf(ClientProtocolException.class);
         assertThat(registry.get(EXPECTED_METER_NAME).tags("method", "GET", "status", "IO_ERROR").timer().count())
-                .isEqualTo(1L);
+            .isEqualTo(1L);
     }
 
     static class CustomGlobalApacheHttpConvention extends DefaultApacheHttpClientObservationConvention
