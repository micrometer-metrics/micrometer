--- conflicted
+++ resolved
@@ -613,13 +613,8 @@
         KafkaMetric aMetricModified = createKafkaMetric(createMetricName("a"), (config, now) -> null);
         kafkaMetricMap.put(aMetricModified.metricName(), aMetricModified);
         kafkaMetrics.checkAndBindMetrics(registry);
-<<<<<<< HEAD
         assertThat(registry.get("kafka.test.a").gauge().value()).isNaN();
-        assertThat(output).doesNotContain("Failed to apply the value function for the gauge").hasSize(0);
-=======
-        assertThat(registry.find("kafka.test.a").gauge().value()).isNaN();
         assertThat(output).isEmpty();
->>>>>>> f88770cf
     }
 
     private MetricName createMetricName(String name) {
