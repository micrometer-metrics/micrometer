--- conflicted
+++ resolved
@@ -608,7 +608,10 @@
         return new KafkaMetric(this, metricName, new Value(), new MetricConfig(), Time.SYSTEM);
     }
 
-<<<<<<< HEAD
+    private KafkaMetric createKafkaMetric(MetricName metricName, org.apache.kafka.common.metrics.Gauge<?> gauge) {
+        return new KafkaMetric(this, metricName, gauge, new MetricConfig(), Time.SYSTEM);
+    }
+
     private static boolean isDefaultMetricsSchedulerThreadAlive() {
         return Thread.getAllStackTraces()
             .keySet()
@@ -616,10 +619,6 @@
             .filter(Thread::isAlive)
             .map(Thread::getName)
             .anyMatch(name -> name.startsWith("micrometer-kafka-metrics"));
-=======
-    private KafkaMetric createKafkaMetric(MetricName metricName, org.apache.kafka.common.metrics.Gauge<?> gauge) {
-        return new KafkaMetric(this, metricName, gauge, new MetricConfig(), Time.SYSTEM);
->>>>>>> abb49b95
     }
 
 }