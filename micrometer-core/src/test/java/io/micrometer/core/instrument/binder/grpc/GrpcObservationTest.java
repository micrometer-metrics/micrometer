/*
 * Copyright 2022 the original author or authors.
 *
 * Licensed under the Apache License, Version 2.0 (the "License");
 * you may not use this file except in compliance with the License.
 * You may obtain a copy of the License at
 *
 * https://www.apache.org/licenses/LICENSE-2.0
 *
 * Unless required by applicable law or agreed to in writing, software
 * distributed under the License is distributed on an "AS IS" BASIS,
 * WITHOUT WARRANTIES OR CONDITIONS OF ANY KIND, either express or implied.
 * See the License for the specific language governing permissions and
 * limitations under the License.
 */
package io.micrometer.core.instrument.binder.grpc;

import java.util.ArrayList;
import java.util.Collections;
import java.util.List;
import java.util.concurrent.Executors;
import java.util.concurrent.Future;
import java.util.concurrent.atomic.AtomicBoolean;
import java.util.concurrent.atomic.AtomicReference;

import com.google.common.util.concurrent.FutureCallback;
import com.google.common.util.concurrent.Futures;
import com.google.common.util.concurrent.ListenableFuture;
import io.grpc.CallOptions;
import io.grpc.Channel;
import io.grpc.ClientCall;
import io.grpc.ClientInterceptor;
import io.grpc.ForwardingClientCall.SimpleForwardingClientCall;
import io.grpc.ForwardingServerCall.SimpleForwardingServerCall;
import io.grpc.ManagedChannel;
import io.grpc.Metadata;
import io.grpc.MethodDescriptor;
import io.grpc.MethodDescriptor.MethodType;
import io.grpc.Server;
import io.grpc.ServerCall;
import io.grpc.ServerCall.Listener;
import io.grpc.ServerCallHandler;
import io.grpc.ServerInterceptor;
import io.grpc.Status.Code;
import io.grpc.StatusRuntimeException;
import io.grpc.inprocess.InProcessChannelBuilder;
import io.grpc.inprocess.InProcessServerBuilder;
import io.grpc.stub.StreamObserver;
import io.grpc.testing.protobuf.SimpleRequest;
import io.grpc.testing.protobuf.SimpleResponse;
import io.grpc.testing.protobuf.SimpleServiceGrpc;
import io.grpc.testing.protobuf.SimpleServiceGrpc.SimpleServiceBlockingStub;
import io.grpc.testing.protobuf.SimpleServiceGrpc.SimpleServiceFutureStub;
import io.grpc.testing.protobuf.SimpleServiceGrpc.SimpleServiceImplBase;
import io.grpc.testing.protobuf.SimpleServiceGrpc.SimpleServiceStub;
import io.micrometer.common.lang.Nullable;
import io.micrometer.core.instrument.MeterRegistry;
import io.micrometer.core.instrument.binder.grpc.GrpcObservationDocumentation.GrpcClientEvents;
import io.micrometer.core.instrument.binder.grpc.GrpcObservationDocumentation.GrpcServerEvents;
import io.micrometer.core.instrument.observation.DefaultMeterObservationHandler;
import io.micrometer.core.instrument.simple.SimpleMeterRegistry;
import io.micrometer.observation.Observation;
import io.micrometer.observation.Observation.Context;
import io.micrometer.observation.Observation.Event;
import io.micrometer.observation.ObservationHandler;
import io.micrometer.observation.ObservationRegistry;
import io.micrometer.observation.ObservationTextPublisher;
import io.micrometer.observation.tck.ObservationContextAssert;
import io.micrometer.observation.tck.TestObservationRegistry;
import org.junit.jupiter.api.AfterEach;
import org.junit.jupiter.api.BeforeEach;
import org.junit.jupiter.api.Nested;
import org.junit.jupiter.api.Test;

import static org.assertj.core.api.Assertions.assertThat;
import static org.assertj.core.api.Assertions.assertThatExceptionOfType;
import static org.awaitility.Awaitility.await;

/**
 * Test for {@link ObservationGrpcServerInterceptor} and
 * {@link ObservationGrpcClientInterceptor}.
 *
 * @author Tadaya Tsuyukubo
 */
class GrpcObservationTest {

    Server server;

    ManagedChannel channel;

    ContextAndEventHoldingObservationHandler<GrpcServerObservationContext> serverHandler;

    ContextAndEventHoldingObservationHandler<GrpcClientObservationContext> clientHandler;

    // tag::setup[]
    ObservationGrpcServerInterceptor serverInterceptor;

    ObservationGrpcClientInterceptor clientInterceptor;

    // end::setup[]

    TestObservationRegistry observationRegistry = TestObservationRegistry.create();

    @BeforeEach
    void setUp() {
        serverHandler = new ContextAndEventHoldingObservationHandler<>(GrpcServerObservationContext.class);
        clientHandler = new ContextAndEventHoldingObservationHandler<>(GrpcClientObservationContext.class);

        MeterRegistry meterRegistry = new SimpleMeterRegistry();
        observationRegistry.observationConfig()
            .observationHandler(new ObservationTextPublisher())
            .observationHandler(new DefaultMeterObservationHandler(meterRegistry))
            .observationHandler(serverHandler)
            .observationHandler(clientHandler);

        // tag::setup_2[]
        this.serverInterceptor = new ObservationGrpcServerInterceptor(observationRegistry);
        this.clientInterceptor = new ObservationGrpcClientInterceptor(observationRegistry);
        // end::setup_2[]
    }

    @AfterEach
    void cleanUp() {
        if (this.channel != null) {
            this.channel.shutdownNow();
        }
        if (this.server != null) {
            this.server.shutdownNow();
        }
    }

    @Nested
    class WithEchoService {

        @BeforeEach
        void setUpEchoService() throws Exception {
            // tag::example[]
            EchoService echoService = new EchoService();
            server = InProcessServerBuilder.forName("sample")
                .addService(echoService)
                .intercept(new ServerHeaderInterceptor())
                .intercept(serverInterceptor)
                .build();
            server.start();

            channel = InProcessChannelBuilder.forName("sample")
                .intercept(new ClientHeaderInterceptor(), clientInterceptor)
                .build();
            // end::example[]
        }

        @Test
        void unaryRpc() {
            // tag::result[]
            SimpleServiceBlockingStub stub = SimpleServiceGrpc.newBlockingStub(channel);

            SimpleRequest request = SimpleRequest.newBuilder().setRequestMessage("Hello").build();
            SimpleResponse response = stub.unaryRpc(request);
            assertThat(response.getResponseMessage()).isEqualTo("Hello");
            // end::result[]

            verifyServerContext("grpc.testing.SimpleService", "UnaryRpc", "grpc.testing.SimpleService/UnaryRpc",
                    MethodType.UNARY);
            verifyClientContext("grpc.testing.SimpleService", "UnaryRpc", "grpc.testing.SimpleService/UnaryRpc",
                    MethodType.UNARY);
            assertThat(serverHandler.getContext().getStatusCode()).isEqualTo(Code.OK);
            assertThat(clientHandler.getContext().getStatusCode()).isEqualTo(Code.OK);
            assertThat(serverHandler.getEvents()).containsExactly(GrpcServerEvents.MESSAGE_RECEIVED,
                    GrpcServerEvents.MESSAGE_SENT);
            assertThat(clientHandler.getEvents()).containsExactly(GrpcClientEvents.MESSAGE_SENT,
                    GrpcClientEvents.MESSAGE_RECEIVED);
            // tag::assertion[]
            assertThat(observationRegistry).hasAnObservation(observationContextAssert -> {
                observationContextAssert.hasNameEqualTo("grpc.client");
                assertCommonKeyValueNames(observationContextAssert);
            }).hasAnObservation(observationContextAssert -> {
                observationContextAssert.hasNameEqualTo("grpc.server");
                assertCommonKeyValueNames(observationContextAssert);
            });
            // end::assertion[]
            verifyHeaders();
        }

        @Test
        void unaryRpcAsync() {
            SimpleServiceFutureStub stub = SimpleServiceGrpc.newFutureStub(channel);
            List<String> messages = new ArrayList<>();
            List<String> responses = Collections.synchronizedList(new ArrayList<>());
            List<ListenableFuture<SimpleResponse>> futures = new ArrayList<>();
            int count = 40;
            for (int i = 0; i < count; i++) {
                String message = "Hello-" + i;
                messages.add(message);
                SimpleRequest request = SimpleRequest.newBuilder().setRequestMessage(message).build();
                ListenableFuture<SimpleResponse> future = stub.unaryRpc(request);
                Futures.addCallback(future, new FutureCallback<>() {
                    @Override
                    public void onSuccess(SimpleResponse result) {
                        responses.add(result.getResponseMessage());
                    }

                    @Override
                    public void onFailure(Throwable t) {

                    }
                }, Executors.newCachedThreadPool());
                futures.add(future);
            }

            await().until(() -> futures.stream().allMatch(Future::isDone));
            assertThat(responses).hasSize(count).containsExactlyInAnyOrderElementsOf(messages);
            assertClientAndServerObservations();
            verifyHeaders();
        }

        @Test
        void clientStreamingRpc() {
            SimpleServiceStub asyncStub = SimpleServiceGrpc.newStub(channel);

            List<String> messages = new ArrayList<>();
            AtomicBoolean completed = new AtomicBoolean();
            StreamObserver<SimpleResponse> responseObserver = createResponseObserver(messages, completed);

            SimpleRequest request1 = SimpleRequest.newBuilder().setRequestMessage("Hello-1").build();
            SimpleRequest request2 = SimpleRequest.newBuilder().setRequestMessage("Hello-2").build();
            StreamObserver<SimpleRequest> requestObserver = asyncStub.clientStreamingRpc(responseObserver);

            verifyClientContext("grpc.testing.SimpleService", "ClientStreamingRpc",
                    "grpc.testing.SimpleService/ClientStreamingRpc", MethodType.CLIENT_STREAMING);

            requestObserver.onNext(request1);
            assertThat(clientHandler.getEvents()).containsExactly(GrpcClientEvents.MESSAGE_SENT);
            assertThat(clientHandler.getContext().getStatusCode()).isNull();

            requestObserver.onNext(request2);
            assertThat(clientHandler.getEvents()).containsExactly(GrpcClientEvents.MESSAGE_SENT,
                    GrpcClientEvents.MESSAGE_SENT);
            assertThat(clientHandler.getContext().getStatusCode()).isNull();

            requestObserver.onCompleted();
            await().untilTrue(completed);

            assertThat(messages).containsExactly("Hello-1,Hello-2");
            assertThat(clientHandler.getEvents()).containsExactly(GrpcClientEvents.MESSAGE_SENT,
                    GrpcClientEvents.MESSAGE_SENT, GrpcClientEvents.MESSAGE_RECEIVED);
            assertThat(clientHandler.getContext().getStatusCode()).isEqualTo(Code.OK);
            assertThat(serverHandler.getEvents()).containsExactly(GrpcServerEvents.MESSAGE_RECEIVED,
                    GrpcServerEvents.MESSAGE_RECEIVED, GrpcServerEvents.MESSAGE_SENT);

            verifyServerContext("grpc.testing.SimpleService", "ClientStreamingRpc",
                    "grpc.testing.SimpleService/ClientStreamingRpc", MethodType.CLIENT_STREAMING);
            assertThat(serverHandler.getContext().getStatusCode()).isEqualTo(Code.OK);
            assertClientAndServerObservations();
            verifyHeaders();
        }

        @Test
        void serverStreamingRpc() {
            // Use async stub since blocking stub cannot detect the server side completion
            SimpleServiceStub asyncStub = SimpleServiceGrpc.newStub(channel);

            List<String> messages = new ArrayList<>();
            AtomicBoolean completed = new AtomicBoolean();
            StreamObserver<SimpleResponse> responseObserver = createResponseObserver(messages, completed);

            SimpleRequest request = SimpleRequest.newBuilder().setRequestMessage("Hello").build();
            asyncStub.serverStreamingRpc(request, responseObserver);

            await().untilTrue(completed);

            assertThat(messages).containsExactly("Hello-1", "Hello-2");

            // server side has finished all processing
            verifyServerContext("grpc.testing.SimpleService", "ServerStreamingRpc",
                    "grpc.testing.SimpleService/ServerStreamingRpc", MethodType.SERVER_STREAMING);
            assertThat(serverHandler.getContext().getStatusCode()).isEqualTo(Code.OK);
            assertThat(serverHandler.getEvents()).containsExactly(GrpcServerEvents.MESSAGE_RECEIVED,
                    GrpcServerEvents.MESSAGE_SENT, GrpcServerEvents.MESSAGE_SENT);

            // verify client side before retrieving the result
            verifyClientContext("grpc.testing.SimpleService", "ServerStreamingRpc",
                    "grpc.testing.SimpleService/ServerStreamingRpc", MethodType.SERVER_STREAMING);
            assertThat(clientHandler.getContext().getStatusCode()).isEqualTo(Code.OK);
            assertThat(clientHandler.getEvents()).containsExactly(GrpcClientEvents.MESSAGE_SENT,
                    GrpcClientEvents.MESSAGE_RECEIVED, GrpcClientEvents.MESSAGE_RECEIVED);
            assertClientAndServerObservations();
            verifyHeaders();
        }

        @Test
        void bidiStreamingRpc() {
            SimpleServiceStub asyncStub = SimpleServiceGrpc.newStub(channel);

            List<String> messages = new ArrayList<>();
            AtomicBoolean completed = new AtomicBoolean();
            StreamObserver<SimpleResponse> responseObserver = createResponseObserver(messages, completed);

            SimpleRequest request1 = SimpleRequest.newBuilder().setRequestMessage("Hello-1").build();
            SimpleRequest request2 = SimpleRequest.newBuilder().setRequestMessage("Hello-2").build();
            StreamObserver<SimpleRequest> requestObserver = asyncStub.bidiStreamingRpc(responseObserver);

            requestObserver.onNext(request1);
            await().until(() -> messages.size() == 2);
            assertThat(messages).containsExactly("Hello-1-A", "Hello-1-B");
            messages.clear();

            verifyClientContext("grpc.testing.SimpleService", "BidiStreamingRpc",
                    "grpc.testing.SimpleService/BidiStreamingRpc", MethodType.BIDI_STREAMING);
            verifyServerContext("grpc.testing.SimpleService", "BidiStreamingRpc",
                    "grpc.testing.SimpleService/BidiStreamingRpc", MethodType.BIDI_STREAMING);

            assertThat(serverHandler.getContext().getStatusCode()).isNull();
            assertThat(clientHandler.getContext().getStatusCode()).isNull();
            assertThat(serverHandler.getEvents()).containsExactly(GrpcServerEvents.MESSAGE_RECEIVED,
                    GrpcServerEvents.MESSAGE_SENT, GrpcServerEvents.MESSAGE_SENT);
            assertThat(clientHandler.getEvents()).containsExactly(GrpcClientEvents.MESSAGE_SENT,
                    GrpcClientEvents.MESSAGE_RECEIVED, GrpcClientEvents.MESSAGE_RECEIVED);

            requestObserver.onNext(request2);
            await().until(() -> messages.size() == 2);
            assertThat(messages).containsExactly("Hello-2-A", "Hello-2-B");

            assertThat(serverHandler.getContext().getStatusCode()).isNull();
            assertThat(clientHandler.getContext().getStatusCode()).isNull();
            assertThat(serverHandler.getEvents()).containsExactly(GrpcServerEvents.MESSAGE_RECEIVED,
                    GrpcServerEvents.MESSAGE_SENT, GrpcServerEvents.MESSAGE_SENT, GrpcServerEvents.MESSAGE_RECEIVED,
                    GrpcServerEvents.MESSAGE_SENT, GrpcServerEvents.MESSAGE_SENT);
            assertThat(clientHandler.getEvents()).containsExactly(GrpcClientEvents.MESSAGE_SENT,
                    GrpcClientEvents.MESSAGE_RECEIVED, GrpcClientEvents.MESSAGE_RECEIVED, GrpcClientEvents.MESSAGE_SENT,
                    GrpcClientEvents.MESSAGE_RECEIVED, GrpcClientEvents.MESSAGE_RECEIVED);

            requestObserver.onCompleted();
            await().untilTrue(completed);

            assertThat(serverHandler.getContext().getStatusCode()).isEqualTo(Code.OK);
            assertThat(clientHandler.getContext().getStatusCode()).isEqualTo(Code.OK);
            assertClientAndServerObservations();
            verifyHeaders();
        }

        @Test
        void cancelledRpc() {
            SimpleServiceBlockingStub stub = SimpleServiceGrpc.newBlockingStub(channel);

            SimpleRequest request = SimpleRequest.newBuilder().setRequestMessage("Hello").build();
            io.grpc.Context.CancellableContext context = io.grpc.Context.current().withCancellation();
            context.cancel(new RuntimeException("Cancelled!"));
            assertThatExceptionOfType(StatusRuntimeException.class)
                .isThrownBy(() -> context.run(() -> stub.unaryRpc(request)));

            verifyClientContext("grpc.testing.SimpleService", "UnaryRpc", "grpc.testing.SimpleService/UnaryRpc",
                    MethodType.UNARY);
            assertThat(clientHandler.getContext().getStatusCode()).isEqualTo(Code.CANCELLED);
            assertThat(clientHandler.getEvents()).containsExactly(GrpcClientEvents.MESSAGE_SENT);

            assertThat(observationRegistry).hasAnObservation(observationContextAssert -> {
                observationContextAssert.doesNotHaveError();
                observationContextAssert.hasNameEqualTo("grpc.client");
                assertCommonKeyValueNames(observationContextAssert);
            });
        }

        private StreamObserver<SimpleResponse> createResponseObserver(List<String> messages, AtomicBoolean completed) {
            return new StreamObserver<>() {

                @Override
                public void onNext(SimpleResponse value) {
                    messages.add(value.getResponseMessage());
                }

                @Override
                public void onError(Throwable t) {
                    throw new RuntimeException("Encountered error", t);
                }

                @Override
                public void onCompleted() {
                    completed.set(true);
                }
            };
        }

        private void verifyHeaders() {
            assertThat(clientHandler.getContext().getCarrier().containsKey(ClientHeaderInterceptor.CLIENT_KEY))
                .isTrue();
            assertThat(clientHandler.getContext().getHeaders().containsKey(ServerHeaderInterceptor.SERVER_KEY))
                .isTrue();
            assertThat(serverHandler.getContext().getCarrier().containsKey(ClientHeaderInterceptor.CLIENT_KEY))
                .isTrue();
            assertThat(serverHandler.getContext().getHeaders().containsKey(ServerHeaderInterceptor.SERVER_KEY))
                .isTrue();
        }

    }

    private void assertClientAndServerObservations() {
        assertThat(observationRegistry).hasAnObservation(observationContextAssert -> {
            observationContextAssert.hasNameEqualTo("grpc.client");
            assertCommonKeyValueNames(observationContextAssert);
        }).hasAnObservation(observationContextAssert -> {
            observationContextAssert.hasNameEqualTo("grpc.server");
            assertCommonKeyValueNames(observationContextAssert);
        });
    }

    @Nested
    class WithExceptionService {

        @BeforeEach
        void setUpExceptionService() throws Exception {
            ExceptionService exceptionService = new ExceptionService();
            server = InProcessServerBuilder.forName("exception")
                .addService(exceptionService)
                .intercept(new ServerHeaderInterceptor())
                .intercept(serverInterceptor)
                .build();
            server.start();

            channel = InProcessChannelBuilder.forName("exception")
                .intercept(new ClientHeaderInterceptor(), clientInterceptor)
                .build();
        }

        @Test
        void unaryRpcFailure() {
            SimpleServiceBlockingStub stub = SimpleServiceGrpc.newBlockingStub(channel);

            SimpleRequest request = SimpleRequest.newBuilder().setRequestMessage("Hello").build();
            assertThatExceptionOfType(StatusRuntimeException.class).isThrownBy(() -> stub.unaryRpc(request));

            verifyServerContext("grpc.testing.SimpleService", "UnaryRpc", "grpc.testing.SimpleService/UnaryRpc",
                    MethodType.UNARY);
            verifyClientContext("grpc.testing.SimpleService", "UnaryRpc", "grpc.testing.SimpleService/UnaryRpc",
                    MethodType.UNARY);
            assertThat(serverHandler.getContext().getStatusCode()).isNull();
            assertThat(clientHandler.getContext().getStatusCode()).isEqualTo(Code.UNKNOWN);
            assertThat(serverHandler.getEvents()).containsExactly(GrpcServerEvents.MESSAGE_RECEIVED);
            assertThat(clientHandler.getEvents()).containsExactly(GrpcClientEvents.MESSAGE_SENT);
            assertServerErrorObservation();
        }

        @Test
        void clientStreamingRpcFailure() {
            SimpleServiceStub asyncStub = SimpleServiceGrpc.newStub(channel);

            AtomicBoolean errored = new AtomicBoolean();
            StreamObserver<SimpleResponse> responseObserver = createResponseObserver(errored);

            asyncStub.clientStreamingRpc(responseObserver);

            await().untilTrue(errored);

            verifyClientContext("grpc.testing.SimpleService", "ClientStreamingRpc",
                    "grpc.testing.SimpleService/ClientStreamingRpc", MethodType.CLIENT_STREAMING);
            verifyServerContext("grpc.testing.SimpleService", "ClientStreamingRpc",
                    "grpc.testing.SimpleService/ClientStreamingRpc", MethodType.CLIENT_STREAMING);
            assertThat(clientHandler.getContext().getStatusCode()).isEqualTo(Code.UNKNOWN);
            assertThat(serverHandler.getContext().getStatusCode()).isNull();
            assertThat(clientHandler.getEvents()).isEmpty();
            assertThat(serverHandler.getEvents()).isEmpty();
            assertServerErrorObservation();
        }

        @Test
        void serverStreamingRpcFailure() {
            // With blocking stub, it cannot detect server complete. So, use async stub.
            SimpleServiceStub asyncStub = SimpleServiceGrpc.newStub(channel);

            AtomicBoolean errored = new AtomicBoolean();
            StreamObserver<SimpleResponse> responseObserver = createResponseObserver(errored);

            SimpleRequest request = SimpleRequest.newBuilder().setRequestMessage("Hello").build();
            asyncStub.serverStreamingRpc(request, responseObserver);

            await().untilTrue(errored);

            verifyClientContext("grpc.testing.SimpleService", "ServerStreamingRpc",
                    "grpc.testing.SimpleService/ServerStreamingRpc", MethodType.SERVER_STREAMING);
            verifyServerContext("grpc.testing.SimpleService", "ServerStreamingRpc",
                    "grpc.testing.SimpleService/ServerStreamingRpc", MethodType.SERVER_STREAMING);
            assertThat(clientHandler.getContext().getStatusCode()).isEqualTo(Code.UNKNOWN);
            assertThat(serverHandler.getContext().getStatusCode()).isNull();
            assertThat(clientHandler.getEvents()).containsExactly(GrpcClientEvents.MESSAGE_SENT);
            assertThat(serverHandler.getEvents()).containsExactly(GrpcServerEvents.MESSAGE_RECEIVED);
            assertServerErrorObservation();
        }

        @Test
        void bidiStreamingRpcFailure() {
            SimpleServiceStub asyncStub = SimpleServiceGrpc.newStub(channel);

            AtomicBoolean errored = new AtomicBoolean();
            StreamObserver<SimpleResponse> responseObserver = createResponseObserver(errored);

            // the call to the service fails, so don't need to send message from client
            asyncStub.bidiStreamingRpc(responseObserver);

            await().untilTrue(errored);

            verifyClientContext("grpc.testing.SimpleService", "BidiStreamingRpc",
                    "grpc.testing.SimpleService/BidiStreamingRpc", MethodType.BIDI_STREAMING);
            verifyServerContext("grpc.testing.SimpleService", "BidiStreamingRpc",
                    "grpc.testing.SimpleService/BidiStreamingRpc", MethodType.BIDI_STREAMING);
            assertThat(clientHandler.getContext().getStatusCode()).isEqualTo(Code.UNKNOWN);
            assertThat(serverHandler.getContext().getStatusCode()).isNull();
            assertThat(clientHandler.getEvents()).isEmpty();
            assertThat(serverHandler.getEvents()).isEmpty();
            assertServerErrorObservation();
        }

        private void assertServerErrorObservation() {
            assertThat(observationRegistry).hasAnObservation(observationContextAssert -> {
                observationContextAssert.hasNameEqualTo("grpc.server").hasError();
                assertCommonKeyValueNames(observationContextAssert);
            });
        }

        private StreamObserver<SimpleResponse> createResponseObserver(AtomicBoolean errored) {
            return new StreamObserver<>() {
                @Override
                public void onNext(SimpleResponse value) {
                    throw new RuntimeException("Should not receive any message");
                }

                @Override
                public void onError(Throwable t) {
                    errored.set(true);
                }

                @Override
                public void onCompleted() {
                    throw new RuntimeException("Should not be successfully completed");
                }
            };
        }

    }

    @Nested
    class WithObservationAwareInterceptor {

        ObservationAwareServerInterceptor scopeAwareServerInterceptor;

        @BeforeEach
        void setCustomInterceptor() throws Exception {
            scopeAwareServerInterceptor = new ObservationAwareServerInterceptor(observationRegistry);

            EchoService echoService = new EchoService();
            server = InProcessServerBuilder.forName("sample")
                .addService(echoService)
                .intercept(scopeAwareServerInterceptor)
                .intercept(serverInterceptor)
                .build();
            server.start();

            channel = InProcessChannelBuilder.forName("sample").intercept(clientInterceptor).build();
        }

        @Test
        void observationShouldBeCapturedByInterceptor() {
            SimpleServiceBlockingStub stub = SimpleServiceGrpc.newBlockingStub(channel);

            SimpleRequest request = SimpleRequest.newBuilder().setRequestMessage("Hello").build();
            stub.unaryRpc(request);

<<<<<<< HEAD
            // await until server side processing finishes, otherwise context name might
            // not be populated.
            await().until(serverHandler::isContextStopped);

            assertThat(scopeAwareServerInterceptor.lastObservation).isNotNull().satisfies((observation -> {
                assertThat(observation.getContext().getContextualName())
                    .isEqualTo("grpc.testing.SimpleService/UnaryRpc");
            }));
=======
            assertThat(scopeAwareServerInterceptor.lastObservation).isNotNull()
                .satisfies(observation -> assertThat(observation.getContext().getContextualName())
                    .isEqualTo("grpc.testing.SimpleService/UnaryRpc"));
>>>>>>> 64642e28
        }

    }

    @Nested
    class ClientInterruption {

        private ClientInterruptionAwareService service = new ClientInterruptionAwareService();

        @BeforeEach
        void setUpService() throws Exception {
            server = InProcessServerBuilder.forName("sample").addService(service).intercept(serverInterceptor).build();
            server.start();

            channel = InProcessChannelBuilder.forName("sample").intercept(clientInterceptor).build();
        }

        @Test
        void cancel() {
            SimpleServiceFutureStub stub = SimpleServiceGrpc.newFutureStub(channel);
            SimpleRequest request = SimpleRequest.newBuilder().setRequestMessage("Hello").build();
            ListenableFuture<SimpleResponse> future = stub.unaryRpc(request);

            await().untilTrue(this.service.requestReceived);
            future.cancel(true);
            this.service.requestInterrupted.set(true);
            await().until(future::isDone);
            assertThat(future.isCancelled()).isTrue();
            assertThat(observationRegistry)
                .hasAnObservation(observationContextAssert -> observationContextAssert.hasNameEqualTo("grpc.client")
                    .hasLowCardinalityKeyValue("grpc.status_code", "CANCELLED"))
                .hasAnObservation(observationContextAssert -> observationContextAssert.hasNameEqualTo("grpc.server")
                    .satisfies(observation -> assertThat(observation).isInstanceOfSatisfying(
                            GrpcServerObservationContext.class,
                            context -> assertThat(context.isCancelled()).isTrue())));
            assertThat(serverHandler.getEvents()).contains(GrpcServerEvents.CANCELLED);
        }

        @Test
        void shutdown() {
            SimpleServiceFutureStub stub = SimpleServiceGrpc.newFutureStub(channel);
            SimpleRequest request = SimpleRequest.newBuilder().setRequestMessage("Hello").build();
            ListenableFuture<SimpleResponse> future = stub.unaryRpc(request);

            await().untilTrue(this.service.requestReceived);
            channel.shutdownNow(); // shutdown client while server is processing
            this.service.requestInterrupted.set(true);
            await().until(channel::isTerminated);
            await().until(future::isDone);
            assertThat(observationRegistry)
                .hasAnObservation(observationContextAssert -> observationContextAssert.hasNameEqualTo("grpc.client")
                    .hasLowCardinalityKeyValue("grpc.status_code", "UNAVAILABLE"));
            assertThat(serverHandler.getEvents()).contains(GrpcServerEvents.CANCELLED);
        }

    }

    // perform server context verification on basic information
    void verifyServerContext(String serviceName, String methodName, String contextualName, MethodType methodType) {
        assertThat(serverHandler.getContext()).isNotNull().satisfies((serverContext) -> {
            assertThat(serverContext).isNotNull();
            assertThat(serverContext.getServiceName()).isEqualTo(serviceName);
            assertThat(serverContext.getMethodName()).isEqualTo(methodName);
            assertThat(serverContext.getFullMethodName()).isEqualTo(contextualName);
            assertThat(serverContext.getMethodType()).isEqualTo(methodType);
            assertThat(serverContext.getAuthority()).isEqualTo("localhost");
        });
    }

    // perform client context verification on basic information
    void verifyClientContext(String serviceName, String methodName, String contextualName, MethodType methodType) {
        assertThat(clientHandler.getContext()).isNotNull().satisfies((clientContext) -> {
            assertThat(clientContext).isNotNull();
            assertThat(clientContext.getServiceName()).isEqualTo(serviceName);
            assertThat(clientContext.getMethodName()).isEqualTo(methodName);
            assertThat(clientContext.getFullMethodName()).isEqualTo(contextualName);
            assertThat(clientContext.getMethodType()).isEqualTo(methodType);
            assertThat(clientContext.getAuthority()).isEqualTo("localhost");
        });
    }

    void assertCommonKeyValueNames(ObservationContextAssert<?> observationContextAssert) {
        observationContextAssert
            .hasLowCardinalityKeyValueWithKey(GrpcObservationDocumentation.LowCardinalityKeyNames.METHOD.asString())
            .hasLowCardinalityKeyValueWithKey(
                    GrpcObservationDocumentation.LowCardinalityKeyNames.METHOD_TYPE.asString())
            .hasLowCardinalityKeyValueWithKey(GrpcObservationDocumentation.LowCardinalityKeyNames.SERVICE.asString())
            .hasLowCardinalityKeyValueWithKey(
                    GrpcObservationDocumentation.LowCardinalityKeyNames.STATUS_CODE.asString());
    }

    // GRPC service extending SimpleService and provides echo implementation.
    static class EchoService extends SimpleServiceImplBase {

        // echo the request message
        @Override
        public void unaryRpc(SimpleRequest request, StreamObserver<SimpleResponse> responseObserver) {
            SimpleResponse response = SimpleResponse.newBuilder()
                .setResponseMessage(request.getRequestMessage())
                .build();
            responseObserver.onNext(response);
            responseObserver.onCompleted();
        }

        // returns concatenated message
        @Override
        public StreamObserver<SimpleRequest> clientStreamingRpc(StreamObserver<SimpleResponse> responseObserver) {
            return new StreamObserver<>() {
                final List<String> messages = new ArrayList<>();

                @Override
                public void onNext(SimpleRequest value) {
                    this.messages.add(value.getRequestMessage());
                }

                @Override
                public void onError(Throwable t) {
                    throw new RuntimeException("Encountered error", t);
                }

                @Override
                public void onCompleted() {
                    String message = String.join(",", this.messages);
                    responseObserver.onNext(SimpleResponse.newBuilder().setResponseMessage(message).build());
                    responseObserver.onCompleted();
                }
            };
        }

        // returns two messages
        @Override
        public void serverStreamingRpc(SimpleRequest request, StreamObserver<SimpleResponse> responseObserver) {
            String message = request.getRequestMessage();
            responseObserver.onNext(SimpleResponse.newBuilder().setResponseMessage(message + "-1").build());
            responseObserver.onNext(SimpleResponse.newBuilder().setResponseMessage(message + "-2").build());
            responseObserver.onCompleted();
        }

        // returns two messages per received message
        @Override
        public StreamObserver<SimpleRequest> bidiStreamingRpc(StreamObserver<SimpleResponse> responseObserver) {
            return new StreamObserver<>() {

                @Override
                public void onNext(SimpleRequest value) {
                    String message = value.getRequestMessage();
                    responseObserver.onNext(SimpleResponse.newBuilder().setResponseMessage(message + "-A").build());
                    responseObserver.onNext(SimpleResponse.newBuilder().setResponseMessage(message + "-B").build());
                }

                @Override
                public void onError(Throwable t) {
                    throw new RuntimeException("Encountered error", t);
                }

                @Override
                public void onCompleted() {
                    responseObserver.onCompleted();
                }
            };
        }

    }

    // Default implementation in the parent class throws UNIMPLEMENTED error
    static class ExceptionService extends SimpleServiceImplBase {

        @Override
        public void unaryRpc(SimpleRequest request, StreamObserver<SimpleResponse> responseObserver) {
            throw new IllegalStateException("Boom!");
        }

        @Override
        public StreamObserver<SimpleRequest> clientStreamingRpc(StreamObserver<SimpleResponse> responseObserver) {
            throw new IllegalStateException("Boom!");
        }

        @Override
        public void serverStreamingRpc(SimpleRequest request, StreamObserver<SimpleResponse> responseObserver) {
            throw new IllegalStateException("Boom!");
        }

        @Override
        public StreamObserver<SimpleRequest> bidiStreamingRpc(StreamObserver<SimpleResponse> responseObserver) {
            throw new IllegalStateException("Boom!");
        }

    }

    static class ClientInterruptionAwareService extends SimpleServiceImplBase {

        AtomicBoolean requestReceived = new AtomicBoolean();

        AtomicBoolean requestInterrupted = new AtomicBoolean();

        @Override
        public void unaryRpc(SimpleRequest request, StreamObserver<SimpleResponse> responseObserver) {
            this.requestReceived.set(true);
            SimpleResponse response = SimpleResponse.newBuilder()
                .setResponseMessage(request.getRequestMessage())
                .build();
            await().untilTrue(this.requestInterrupted);
            responseObserver.onNext(response);
            responseObserver.onCompleted();
        }

    }

    // Hold reference to the Context and Events happened in ObservationHandler
    static class ContextAndEventHoldingObservationHandler<T extends Observation.Context>
            implements ObservationHandler<T> {

        private final AtomicReference<T> contextHolder = new AtomicReference<>();

        private final List<Event> events = new ArrayList<>();

        private final Class<T> contextClass;

        private boolean contextStopped;

        ContextAndEventHoldingObservationHandler(Class<T> contextClass) {
            this.contextClass = contextClass;
        }

        @Override
        public boolean supportsContext(Context context) {
            if (this.contextClass.isInstance(context)) {
                this.contextHolder.set(this.contextClass.cast(context));
                return true;
            }
            return false;
        }

        @Override
        public void onEvent(Event event, T context) {
            this.events.add(event);
        }

        @Nullable
        T getContext() {
            return this.contextHolder.get();
        }

        @Override
        public void onStop(T context) {
            if (context.equals(this.contextHolder.get())) {
                this.contextStopped = true;
            }
        }

        List<Event> getEvents() {
            return this.events;
        }

        public boolean isContextStopped() {
            return this.contextStopped;
        }

    }

    static class ClientHeaderInterceptor implements ClientInterceptor {

        private static final Metadata.Key<String> CLIENT_KEY = Metadata.Key.of("client",
                Metadata.ASCII_STRING_MARSHALLER);

        @Override
        public <ReqT, RespT> ClientCall<ReqT, RespT> interceptCall(MethodDescriptor<ReqT, RespT> method,
                CallOptions callOptions, Channel next) {
            ClientCall<ReqT, RespT> call = next.newCall(method, callOptions);
            return new SimpleForwardingClientCall<>(call) {
                @Override
                public void start(ClientCall.Listener<RespT> responseListener, Metadata headers) {
                    headers.put(CLIENT_KEY, "client-request");
                    super.start(responseListener, headers);
                }

            };
        }

    }

    static class ServerHeaderInterceptor implements ServerInterceptor {

        private static final Metadata.Key<String> SERVER_KEY = Metadata.Key.of("server",
                Metadata.ASCII_STRING_MARSHALLER);

        @Override
        public <ReqT, RespT> Listener<ReqT> interceptCall(ServerCall<ReqT, RespT> call, Metadata headers,
                ServerCallHandler<ReqT, RespT> next) {
            SimpleForwardingServerCall<ReqT, RespT> serverCall = new SimpleForwardingServerCall<>(call) {
                @Override
                public void sendHeaders(Metadata headers) {
                    headers.put(SERVER_KEY, "server-response");
                    super.sendHeaders(headers);
                }

            };
            return next.startCall(serverCall, headers);
        }

    }

    // Hold reference to last intercepted Observation
    static class ObservationAwareServerInterceptor implements ServerInterceptor {

        Observation lastObservation;

        private final ObservationRegistry observationRegistry;

        private ObservationAwareServerInterceptor(ObservationRegistry observationRegistry) {
            this.observationRegistry = observationRegistry;
        }

        @Override
        public <ReqT, RespT> ServerCall.Listener<ReqT> interceptCall(ServerCall<ReqT, RespT> call, Metadata headers,
                ServerCallHandler<ReqT, RespT> next) {
            this.lastObservation = observationRegistry.getCurrentObservation();
            return next.startCall(call, headers);
        }

    }

}<|MERGE_RESOLUTION|>--- conflicted
+++ resolved
@@ -563,20 +563,13 @@
             SimpleRequest request = SimpleRequest.newBuilder().setRequestMessage("Hello").build();
             stub.unaryRpc(request);
 
-<<<<<<< HEAD
             // await until server side processing finishes, otherwise context name might
             // not be populated.
             await().until(serverHandler::isContextStopped);
 
-            assertThat(scopeAwareServerInterceptor.lastObservation).isNotNull().satisfies((observation -> {
-                assertThat(observation.getContext().getContextualName())
-                    .isEqualTo("grpc.testing.SimpleService/UnaryRpc");
-            }));
-=======
             assertThat(scopeAwareServerInterceptor.lastObservation).isNotNull()
                 .satisfies(observation -> assertThat(observation.getContext().getContextualName())
                     .isEqualTo("grpc.testing.SimpleService/UnaryRpc"));
->>>>>>> 64642e28
         }
 
     }
