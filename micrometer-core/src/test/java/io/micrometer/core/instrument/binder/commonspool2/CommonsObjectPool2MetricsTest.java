--- conflicted
+++ resolved
@@ -49,14 +49,11 @@
     // tag::setup[]
     private final CommonsObjectPool2Metrics commonsObjectPool2Metrics = new CommonsObjectPool2Metrics(tags);
 
-<<<<<<< HEAD
     // end::setup[]
-=======
     @BeforeEach
     void setUp() {
         registry = new SimpleMeterRegistry();
     }
->>>>>>> a13915d9
 
     @AfterEach
     void tearDown() {
@@ -64,15 +61,9 @@
     }
 
     @Test
-<<<<<<< HEAD
-    void verifyMetricsWithExpectedTags() {
+    void verifyGenericObjectPoolMetricsWithExpectedTags() {
         // tag::generic_pool[]
-        try (GenericObjectPool<Object> p = createGenericObjectPool()) {
-            MeterRegistry registry = new SimpleMeterRegistry();
-=======
-    void verifyGenericObjectPoolMetricsWithExpectedTags() {
         try (GenericObjectPool<Object> ignored = createGenericObjectPool()) {
->>>>>>> a13915d9
             commonsObjectPool2Metrics.bindTo(registry);
             Tags tagsToMatch = tags.and("name", "pool", "type", "GenericObjectPool", "factoryType",
                     "io.micrometer.core.instrument.binder.commonspool2.CommonsObjectPool2MetricsTest$1<java.lang.Object>");
@@ -96,13 +87,8 @@
 
     @Test
     void verifyGenericKeyedObjectPoolMetricsWithExpectedTags() {
-<<<<<<< HEAD
         // tag::generic_keyed_pool[]
-        try (GenericKeyedObjectPool<Object, Object> p = createGenericKeyedObjectPool()) {
-            Tags tagsToMatch = tags.and("type", "GenericKeyedObjectPool");
-=======
         try (GenericKeyedObjectPool<Object, Object> ignored = createGenericKeyedObjectPool()) {
->>>>>>> a13915d9
             commonsObjectPool2Metrics.bindTo(registry);
             Tags tagsToMatch = tags.and("name", "pool", "type", "GenericKeyedObjectPool", "factoryType", "none");
 
@@ -178,7 +164,7 @@
         GenericObjectPoolConfig<Object> config = new GenericObjectPoolConfig<>();
         config.setMaxTotal(10);
 
-        return new GenericObjectPool<>(new BasePooledObjectFactory<Object>() {
+        return new GenericObjectPool<>(new BasePooledObjectFactory<>() {
             @Override
             public Object create() {
                 return new Object();
@@ -192,7 +178,7 @@
     }
 
     private GenericKeyedObjectPool<Object, Object> createGenericKeyedObjectPool() {
-        return new GenericKeyedObjectPool<>(new BaseKeyedPooledObjectFactory<Object, Object>() {
+        return new GenericKeyedObjectPool<>(new BaseKeyedPooledObjectFactory<>() {
             @Override
             public Object create(Object key) {
                 return key;
