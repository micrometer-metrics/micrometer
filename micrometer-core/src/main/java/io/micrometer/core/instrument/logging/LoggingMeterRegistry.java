--- conflicted
+++ resolved
@@ -42,6 +42,7 @@
 import java.util.stream.StreamSupport;
 
 import static io.micrometer.core.instrument.util.DoubleFormat.decimalOrNan;
+import static io.micrometer.core.instrument.util.DoubleFormat.wholeOrDecimal;
 import static java.util.stream.Collectors.joining;
 
 /**
@@ -149,16 +150,11 @@
                     int activeTasks = longTaskTimer.activeTasks();
                     if (!config.logInactive() && activeTasks == 0)
                         return;
-<<<<<<< HEAD
                     HistogramSnapshot snapshot = longTaskTimer.takeSnapshot();
-                    loggingSink.accept(print.id() + " active=" + wholeOrDecimal(activeTasks) + " duration="
+                    loggingSink.accept(print.id() + " active=" + activeTasks + " duration="
                             + print.time(longTaskTimer.duration(getBaseTimeUnit())) + " mean="
                             + print.time(snapshot.mean(getBaseTimeUnit())) + " max="
                             + print.time(snapshot.max(getBaseTimeUnit())));
-=======
-                    loggingSink.accept(print.id() + " active=" + activeTasks + " duration="
-                            + print.time(longTaskTimer.duration(getBaseTimeUnit())));
->>>>>>> 98069ef5
                 }, timeGauge -> {
                     double value = timeGauge.value(getBaseTimeUnit());
                     if (!config.logInactive() && value == 0)
@@ -168,24 +164,14 @@
                     double count = functionCounter.count();
                     if (!config.logInactive() && count == 0)
                         return;
-<<<<<<< HEAD
                     loggingSink.accept(print.id() + " delta_count=" + print.humanReadableBaseUnit(count)
                             + " throughput=" + print.rate(count));
-                }, timer -> {
-                    double count = timer.count();
-                    if (!config.logInactive() && count == 0)
-                        return;
-                    loggingSink.accept(print.id() + " delta_count=" + wholeOrDecimal(count) + " throughput="
-                            + print.unitlessRate(count) + " mean=" + print.time(timer.mean(getBaseTimeUnit())));
-=======
-                    loggingSink.accept(print.id() + " throughput=" + print.rate(count));
                 }, functionTimer -> {
                     double count = functionTimer.count();
                     if (!config.logInactive() && count == 0)
                         return;
-                    loggingSink.accept(print.id() + " throughput=" + print.unitlessRate(count) + " mean="
-                            + print.time(functionTimer.mean(getBaseTimeUnit())));
->>>>>>> 98069ef5
+                    loggingSink.accept(print.id() + " delta_count=" + wholeOrDecimal(count) + " throughput="
+                            + print.unitlessRate(count) + " mean=" + print.time(functionTimer.mean(getBaseTimeUnit())));
                 }, meter -> loggingSink.accept(writeMeter(meter, print)));
             });
         }
