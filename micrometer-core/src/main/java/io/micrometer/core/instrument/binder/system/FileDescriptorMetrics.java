--- conflicted
+++ resolved
@@ -42,10 +42,6 @@
  * <li>J9</li>
  * </ul>
  *
-<<<<<<< HEAD
- * @deprecated Scheduled for removal in 2.0.0, please use {@code io.micrometer.core.instrument.binder.system.FileDescriptorMetrics}
-=======
->>>>>>> 6fc6315b
  * @author Michael Weirauch
  * @author Tommy Ludwig
  */
