/*
 * Copyright 2017 VMware, Inc.
 *
 * Licensed under the Apache License, Version 2.0 (the "License");
 * you may not use this file except in compliance with the License.
 * You may obtain a copy of the License at
 *
 * https://www.apache.org/licenses/LICENSE-2.0
 *
 * Unless required by applicable law or agreed to in writing, software
 * distributed under the License is distributed on an "AS IS" BASIS,
 * WITHOUT WARRANTIES OR CONDITIONS OF ANY KIND, either express or implied.
 * See the License for the specific language governing permissions and
 * limitations under the License.
 */
package io.micrometer.core.instrument.binder.cache;

import io.micrometer.core.instrument.*;
import io.micrometer.core.instrument.binder.BaseUnits;
import io.micrometer.core.instrument.binder.cache.HazelcastIMapAdapter.LocalMapStats;
import io.micrometer.core.lang.NonNullApi;
import io.micrometer.core.lang.NonNullFields;
import io.micrometer.core.lang.Nullable;

import java.util.concurrent.TimeUnit;
import java.util.function.ToDoubleFunction;
import java.util.function.ToLongFunction;

/**
 * Collect metrics on Hazelcast caches, including detailed metrics on storage space, near cache usage, and timings.
 *
<<<<<<< HEAD
 * @deprecated Scheduled for removal in 2.0.0, please use {@code io.micrometer.core.instrument.binder.cache.HazelcastCacheMetrics}
=======
>>>>>>> 6fc6315b
 * @author Jon Schneider
 */
@NonNullApi
@NonNullFields
public class HazelcastCacheMetrics extends CacheMeterBinder<Object> {
    private final HazelcastIMapAdapter cache;

    /**
     * Record metrics on a Hazelcast cache.
     *
     * @param registry registry to bind metrics to
     * @param cache    Hazelcast IMap cache to instrument
     * @param tags     Tags to apply to all recorded metrics. Must be an even number of arguments representing key/value pairs of tags.
     * @return The instrumented cache, unchanged. The original cache is not wrapped or proxied in any way.
     */
    public static Object monitor(MeterRegistry registry, Object cache, String... tags) {
        return monitor(registry, cache, Tags.of(tags));
    }

    /**
     * Record metrics on a Hazelcast cache.
     *
     * @param registry registry to bind metrics to
     * @param cache    Hazelcast IMap cache to instrument
     * @param tags     Tags to apply to all recorded metrics.
     * @return The instrumented cache, unchanged. The original cache is not wrapped or proxied in any way.
     */
    public static Object monitor(MeterRegistry registry, Object cache, Iterable<Tag> tags) {
        new HazelcastCacheMetrics(cache, tags).bindTo(registry);
        return cache;
    }

    /**
     * Binder for Hazelcast cache metrics.
     *
     * @param cache Hazelcast IMap cache to instrument
     * @param tags  Tags to apply to all recorded metrics.
     */
    public HazelcastCacheMetrics(Object cache, Iterable<Tag> tags) {
        super(cache, HazelcastIMapAdapter.nameOf(cache), tags);
        this.cache = new HazelcastIMapAdapter(cache);
    }

    @Override
    protected Long size() {
        LocalMapStats localMapStats = cache.getLocalMapStats();
        if ( localMapStats != null ) {
            return localMapStats.getOwnedEntryCount();
        }

        return null;
    }

    /**
     * @return The number of hits against cache entries held in this local partition. Not all gets had to result from
     * a get operation against {@link #cache}. If a get operation elsewhere in the cluster caused a lookup against an entry
     * held in this partition, the hit will be recorded against map stats in this partition and not in the map stats of the
     * calling {@code IMap}.
     */
    @Override
    protected long hitCount() {
        LocalMapStats localMapStats = cache.getLocalMapStats();
        if (localMapStats != null) {
            return localMapStats.getHits();
        }

        return 0L;
    }

    /**
     * @return There is no way to calculate miss count in Hazelcast. See issue #586.
     */
    @Override
    protected Long missCount() {
        return null;
    }

    @Nullable
    @Override
    protected Long evictionCount() {
        return null;
    }

    @Override
    protected long putCount() {
        LocalMapStats localMapStats = cache.getLocalMapStats();
        if (localMapStats != null) {
            return localMapStats.getPutOperationCount();
        }

        return 0L;
    }

    @Override
    protected void bindImplementationSpecificMetrics(MeterRegistry registry) {
        Gauge.builder("cache.entries", cache, cache -> getDouble(cache.getLocalMapStats(), LocalMapStats::getBackupEntryCount))
                .tags(getTagsWithCacheName()).tag("ownership", "backup")
                .description("The number of backup entries held by this member")
                .register(registry);

        Gauge.builder("cache.entries", cache, cache -> getDouble(cache.getLocalMapStats(), LocalMapStats::getOwnedEntryCount))
                .tags(getTagsWithCacheName()).tag("ownership", "owned")
                .description("The number of owned entries held by this member")
                .register(registry);

        Gauge.builder("cache.entry.memory", cache, cache -> getDouble(cache.getLocalMapStats(), LocalMapStats::getBackupEntryMemoryCost))
                .tags(getTagsWithCacheName()).tag("ownership", "backup")
                .description("Memory cost of backup entries held by this member")
                .baseUnit(BaseUnits.BYTES)
                .register(registry);

        Gauge.builder("cache.entry.memory", cache, cache -> getDouble(cache.getLocalMapStats(), LocalMapStats::getOwnedEntryMemoryCost))
                .tags(getTagsWithCacheName()).tag("ownership", "owned")
                .description("Memory cost of owned entries held by this member")
                .baseUnit(BaseUnits.BYTES)
                .register(registry);

        FunctionCounter.builder("cache.partition.gets", cache, cache -> getDouble(cache.getLocalMapStats(), LocalMapStats::getGetOperationCount))
                .tags(getTagsWithCacheName())
                .description("The total number of get operations executed against this partition")
                .register(registry);

        timings(registry);
        nearCacheMetrics(registry);
    }

    private double getDouble(LocalMapStats localMapStats, ToDoubleFunction<LocalMapStats> function) {
        return localMapStats != null ? function.applyAsDouble(localMapStats) : Double.NaN;
    }

    private void nearCacheMetrics(MeterRegistry registry) {
        LocalMapStats localMapStats = cache.getLocalMapStats();
        if (localMapStats != null && localMapStats.getNearCacheStats() != null) {
            Gauge.builder("cache.near.requests", cache, cache -> getDouble(cache.getLocalMapStats(), (stats) -> stats.getNearCacheStats().getHits()))
                    .tags(getTagsWithCacheName()).tag("result", "hit")
                    .description("The number of hits (reads) of near cache entries owned by this member")
                    .register(registry);

            Gauge.builder("cache.near.requests", cache, cache -> getDouble(cache.getLocalMapStats(), (stats) -> stats.getNearCacheStats().getMisses()))
                    .tags(getTagsWithCacheName()).tag("result", "miss")
                    .description("The number of hits (reads) of near cache entries owned by this member")
                    .register(registry);

            Gauge.builder("cache.near.evictions", cache, cache -> getDouble(cache.getLocalMapStats(), (stats) -> stats.getNearCacheStats().getEvictions()))
                    .tags(getTagsWithCacheName())
                    .description("The number of evictions of near cache entries owned by this member")
                    .register(registry);

            Gauge.builder("cache.near.persistences", cache, cache -> getDouble(cache.getLocalMapStats(), (stats) -> stats.getNearCacheStats().getPersistenceCount()))
                    .tags(getTagsWithCacheName())
                    .description("The number of Near Cache key persistences (when the pre-load feature is enabled)")
                    .register(registry);
        }
    }

    private void timings(MeterRegistry registry) {
        FunctionTimer.builder("cache.gets.latency", cache,
                cache -> getLong(cache.getLocalMapStats(), LocalMapStats::getGetOperationCount),
                cache -> getDouble(cache.getLocalMapStats(), LocalMapStats::getTotalGetLatency), TimeUnit.MILLISECONDS)
                .tags(getTagsWithCacheName())
                .description("Cache gets")
                .register(registry);

        FunctionTimer.builder("cache.puts.latency", cache,
                cache -> getLong(cache.getLocalMapStats(), LocalMapStats::getPutOperationCount),
                cache -> getDouble(cache.getLocalMapStats(), LocalMapStats::getTotalPutLatency), TimeUnit.MILLISECONDS)
                .tags(getTagsWithCacheName())
                .description("Cache puts")
                .register(registry);

        FunctionTimer.builder("cache.removals.latency", cache,
                cache -> getLong(cache.getLocalMapStats(), LocalMapStats::getRemoveOperationCount),
                cache -> getDouble(cache.getLocalMapStats(), LocalMapStats::getTotalRemoveLatency), TimeUnit.MILLISECONDS)
                .tags(getTagsWithCacheName())
                .description("Cache removals")
                .register(registry);
    }

    private long getLong(LocalMapStats localMapStats, ToLongFunction<LocalMapStats> function) {
        return localMapStats != null ? function.applyAsLong(localMapStats) : 0L;
    }
}<|MERGE_RESOLUTION|>--- conflicted
+++ resolved
@@ -29,10 +29,6 @@
 /**
  * Collect metrics on Hazelcast caches, including detailed metrics on storage space, near cache usage, and timings.
  *
-<<<<<<< HEAD
- * @deprecated Scheduled for removal in 2.0.0, please use {@code io.micrometer.core.instrument.binder.cache.HazelcastCacheMetrics}
-=======
->>>>>>> 6fc6315b
  * @author Jon Schneider
  */
 @NonNullApi
