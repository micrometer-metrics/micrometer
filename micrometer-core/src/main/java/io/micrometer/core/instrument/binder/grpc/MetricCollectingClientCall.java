/*
 * Copyright 2021 VMware, Inc.
 *
 * Licensed under the Apache License, Version 2.0 (the "License");
 * you may not use this file except in compliance with the License.
 * You may obtain a copy of the License at
 *
 * https://www.apache.org/licenses/LICENSE-2.0
 *
 * Unless required by applicable law or agreed to in writing, software
 * distributed under the License is distributed on an "AS IS" BASIS,
 * WITHOUT WARRANTIES OR CONDITIONS OF ANY KIND, either express or implied.
 * See the License for the specific language governing permissions and
 * limitations under the License.
 */
package io.micrometer.core.instrument.binder.grpc;

import java.util.function.Consumer;

import io.grpc.ClientCall;
import io.grpc.ForwardingClientCall.SimpleForwardingClientCall;
import io.grpc.Metadata;
import io.grpc.Status;
import io.micrometer.core.instrument.Counter;

/**
 * A simple forwarding client call that collects metrics.
 *
<<<<<<< HEAD
 * @deprecated Scheduled for removal in 2.0.0, please use {@code io.micrometer.core.instrument.binder.grpc.MetricCollectingClientCall}
=======
>>>>>>> 6fc6315b
 * @param <Q> The type of message sent one or more times to the server.
 * @param <A> The type of message received one or more times from the server.
 * @author Daniel Theuke (daniel.theuke@heuboe.de)
 */
class MetricCollectingClientCall<Q, A> extends SimpleForwardingClientCall<Q, A> {

    private final Counter requestCounter;
    private final Counter responseCounter;
    private final Consumer<Status.Code> processingDurationTiming;

    /**
     * Creates a new delegating ClientCall that will wrap the given client call to collect metrics.
     *
     * @param delegate The original call to wrap.
     * @param requestCounter The counter for outgoing requests.
     * @param responseCounter The counter for incoming responses.
     * @param processingDurationTiming The consumer used to time the processing duration along with a response status.
     */
    MetricCollectingClientCall(
            final ClientCall<Q, A> delegate,
            final Counter requestCounter,
            final Counter responseCounter,
            final Consumer<Status.Code> processingDurationTiming) {

        super(delegate);
        this.requestCounter = requestCounter;
        this.responseCounter = responseCounter;
        this.processingDurationTiming = processingDurationTiming;
    }

    @Override
    public void start(final ClientCall.Listener<A> responseListener, final Metadata metadata) {
        super.start(
                new MetricCollectingClientCallListener<>(
                        responseListener,
                        this.responseCounter,
                        this.processingDurationTiming),
                metadata);
    }

    @Override
    public void sendMessage(final Q requestMessage) {
        this.requestCounter.increment();
        super.sendMessage(requestMessage);
    }

}<|MERGE_RESOLUTION|>--- conflicted
+++ resolved
@@ -26,10 +26,6 @@
 /**
  * A simple forwarding client call that collects metrics.
  *
-<<<<<<< HEAD
- * @deprecated Scheduled for removal in 2.0.0, please use {@code io.micrometer.core.instrument.binder.grpc.MetricCollectingClientCall}
-=======
->>>>>>> 6fc6315b
  * @param <Q> The type of message sent one or more times to the server.
  * @param <A> The type of message received one or more times from the server.
  * @author Daniel Theuke (daniel.theuke@heuboe.de)
