/*
 * Copyright 2017 VMware, Inc.
 *
 * Licensed under the Apache License, Version 2.0 (the "License");
 * you may not use this file except in compliance with the License.
 * You may obtain a copy of the License at
 *
 * https://www.apache.org/licenses/LICENSE-2.0
 *
 * Unless required by applicable law or agreed to in writing, software
 * distributed under the License is distributed on an "AS IS" BASIS,
 * WITHOUT WARRANTIES OR CONDITIONS OF ANY KIND, either express or implied.
 * See the License for the specific language governing permissions and
 * limitations under the License.
 */
package io.micrometer.core.instrument.binder.jvm;

import io.micrometer.core.instrument.Gauge;
import io.micrometer.core.instrument.MeterRegistry;
import io.micrometer.core.instrument.Tag;
import io.micrometer.core.instrument.Tags;
import io.micrometer.core.instrument.binder.BaseUnits;
import io.micrometer.core.instrument.binder.MeterBinder;
import io.micrometer.core.lang.NonNullApi;
import io.micrometer.core.lang.NonNullFields;

import java.lang.management.BufferPoolMXBean;
import java.lang.management.ManagementFactory;
import java.lang.management.MemoryPoolMXBean;
import java.lang.management.MemoryType;
import java.lang.management.MemoryUsage;

import static io.micrometer.core.instrument.binder.jvm.JvmMemory.getUsageValue;
import static java.util.Collections.emptyList;

/**
 * Record metrics that report utilization of various memory and buffer pools.
 *
<<<<<<< HEAD
 * @deprecated Scheduled for removal in 2.0.0, please use {@code io.micrometer.core.instrument.binder.jvm.JvmMemoryMetrics}
=======
>>>>>>> 6fc6315b
 * @author Jon Schneider
 * @author Johnny Lim
 * @see MemoryPoolMXBean
 * @see BufferPoolMXBean
 */
@NonNullApi
@NonNullFields
public class JvmMemoryMetrics implements MeterBinder {
    private final Iterable<Tag> tags;

    public JvmMemoryMetrics() {
        this(emptyList());
    }

    public JvmMemoryMetrics(Iterable<Tag> tags) {
        this.tags = tags;
    }

    @Override
    public void bindTo(MeterRegistry registry) {
        for (BufferPoolMXBean bufferPoolBean : ManagementFactory.getPlatformMXBeans(BufferPoolMXBean.class)) {
            Iterable<Tag> tagsWithId = Tags.concat(tags, "id", bufferPoolBean.getName());

            Gauge.builder("jvm.buffer.count", bufferPoolBean, BufferPoolMXBean::getCount)
                    .tags(tagsWithId)
                    .description("An estimate of the number of buffers in the pool")
                    .baseUnit(BaseUnits.BUFFERS)
                    .register(registry);

            Gauge.builder("jvm.buffer.memory.used", bufferPoolBean, BufferPoolMXBean::getMemoryUsed)
                .tags(tagsWithId)
                .description("An estimate of the memory that the Java virtual machine is using for this buffer pool")
                .baseUnit(BaseUnits.BYTES)
                .register(registry);

            Gauge.builder("jvm.buffer.total.capacity", bufferPoolBean, BufferPoolMXBean::getTotalCapacity)
                .tags(tagsWithId)
                .description("An estimate of the total capacity of the buffers in this pool")
                .baseUnit(BaseUnits.BYTES)
                .register(registry);
        }

        for (MemoryPoolMXBean memoryPoolBean : ManagementFactory.getPlatformMXBeans(MemoryPoolMXBean.class)) {
            String area = MemoryType.HEAP.equals(memoryPoolBean.getType()) ? "heap" : "nonheap";
            Iterable<Tag> tagsWithId = Tags.concat(tags, "id", memoryPoolBean.getName(), "area", area);

            Gauge.builder("jvm.memory.used", memoryPoolBean, (mem) -> getUsageValue(mem, MemoryUsage::getUsed))
                .tags(tagsWithId)
                .description("The amount of used memory")
                .baseUnit(BaseUnits.BYTES)
                .register(registry);

            Gauge.builder("jvm.memory.committed", memoryPoolBean, (mem) -> getUsageValue(mem, MemoryUsage::getCommitted))
                .tags(tagsWithId)
                .description("The amount of memory in bytes that is committed for the Java virtual machine to use")
                .baseUnit(BaseUnits.BYTES)
                .register(registry);

            Gauge.builder("jvm.memory.max", memoryPoolBean, (mem) -> getUsageValue(mem, MemoryUsage::getMax))
                .tags(tagsWithId)
                .description("The maximum amount of memory in bytes that can be used for memory management")
                .baseUnit(BaseUnits.BYTES)
                .register(registry);
        }
    }

}<|MERGE_RESOLUTION|>--- conflicted
+++ resolved
@@ -36,10 +36,6 @@
 /**
  * Record metrics that report utilization of various memory and buffer pools.
  *
-<<<<<<< HEAD
- * @deprecated Scheduled for removal in 2.0.0, please use {@code io.micrometer.core.instrument.binder.jvm.JvmMemoryMetrics}
-=======
->>>>>>> 6fc6315b
  * @author Jon Schneider
  * @author Johnny Lim
  * @see MemoryPoolMXBean
