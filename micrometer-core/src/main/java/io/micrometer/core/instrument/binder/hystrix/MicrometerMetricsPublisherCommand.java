/*
 * Copyright 2017 VMware, Inc.
 *
 * Licensed under the Apache License, Version 2.0 (the "License");
 * you may not use this file except in compliance with the License.
 * You may obtain a copy of the License at
 *
 * https://www.apache.org/licenses/LICENSE-2.0
 *
 * Unless required by applicable law or agreed to in writing, software
 * distributed under the License is distributed on an "AS IS" BASIS,
 * WITHOUT WARRANTIES OR CONDITIONS OF ANY KIND, either express or implied.
 * See the License for the specific language governing permissions and
 * limitations under the License.
 */
package io.micrometer.core.instrument.binder.hystrix;

import com.netflix.hystrix.*;
import com.netflix.hystrix.metric.HystrixCommandCompletionStream;
import com.netflix.hystrix.strategy.metrics.HystrixMetricsPublisherCommand;
import io.micrometer.core.instrument.*;
import io.micrometer.core.lang.NonNullApi;
import io.micrometer.core.lang.NonNullFields;
import io.micrometer.core.util.internal.logging.InternalLogger;
import io.micrometer.core.util.internal.logging.InternalLoggerFactory;

import java.util.Arrays;
import java.util.HashMap;
import java.util.Map;
import java.util.concurrent.TimeUnit;

/**
<<<<<<< HEAD
 * @deprecated Scheduled for removal in 2.0.0, please use {@code io.micrometer.core.instrument.binder.hystrix.MicrometerMetricsPublisherCommand}
=======
>>>>>>> 6fc6315b
 * @author Clint Checketts
 */
@NonNullApi
@NonNullFields
public class MicrometerMetricsPublisherCommand implements HystrixMetricsPublisherCommand {
    private static final InternalLogger LOG = InternalLoggerFactory.getInstance(MicrometerMetricsPublisherCommand.class);

    private static final String NAME_HYSTRIX_CIRCUIT_BREAKER_OPEN = "hystrix.circuit.breaker.open";
    private static final String NAME_HYSTRIX_EXECUTION = "hystrix.execution";
    private static final String NAME_HYSTRIX_EXECUTION_TERMINAL_TOTAL = "hystrix.execution.terminal";
    private static final String NAME_HYSTRIX_LATENCY_EXECUTION = "hystrix.latency.execution";
    private static final String NAME_HYSTRIX_LATENCY_TOTAL = "hystrix.latency.total";
    private static final String NAME_HYSTRIX_CONCURRENT_EXECUTION_CURRENT = "hystrix.concurrent.execution.current";
    private static final String NAME_HYSTRIX_CONCURRENT_EXECUTION_ROLLING_MAX = "hystrix.concurrent.execution.rolling.max";

    private static final String DESCRIPTION_HYSTRIX_EXECUTION = "Execution results. See https://github.com/Netflix/Hystrix/wiki/Metrics-and-Monitoring#command-execution-event-types-comnetflixhystrixhystrixeventtype for type definitions";
    private static final String DESCRIPTION_HYSTRIX_EXECUTION_TERMINAL_TOTAL = "Sum of all terminal executions. Use this to derive percentages from hystrix.execution";

    private final MeterRegistry meterRegistry;
    private final HystrixCommandMetrics metrics;
    private final HystrixCircuitBreaker circuitBreaker;
    private final Iterable<Tag> tags;
    private final HystrixCommandKey commandKey;
    private HystrixMetricsPublisherCommand metricsPublisherForCommand;

    public MicrometerMetricsPublisherCommand(MeterRegistry meterRegistry, HystrixCommandKey commandKey, HystrixCommandGroupKey commandGroupKey, HystrixCommandMetrics metrics, HystrixCircuitBreaker circuitBreaker, HystrixMetricsPublisherCommand metricsPublisherForCommand) {
        this.meterRegistry = meterRegistry;
        this.metrics = metrics;
        this.circuitBreaker = circuitBreaker;
        this.commandKey = commandKey;
        this.metricsPublisherForCommand = metricsPublisherForCommand;

        tags = Tags.of("group", commandGroupKey.name(), "key", commandKey.name());
    }

    @Override
    public void initialize() {
        metricsPublisherForCommand.initialize();
        Gauge.builder(NAME_HYSTRIX_CIRCUIT_BREAKER_OPEN, circuitBreaker, c -> c.isOpen() ? 1 : 0)
            .tags(tags).register(meterRegistry);

        // initialize all commands counters and timers with zero
        final Map<HystrixEventType, Counter> eventCounters = new HashMap<>();
        Arrays.asList(HystrixEventType.values()).forEach(hystrixEventType -> {
            eventCounters.put(hystrixEventType, getCounter(hystrixEventType));
        });

        Counter terminalEventCounterTotal = Counter.builder(NAME_HYSTRIX_EXECUTION_TERMINAL_TOTAL)
            .description(DESCRIPTION_HYSTRIX_EXECUTION_TERMINAL_TOTAL)
            .tags(Tags.concat(tags))
            .register(meterRegistry);

        final Timer latencyExecution = Timer.builder(NAME_HYSTRIX_LATENCY_EXECUTION).tags(tags).register(meterRegistry);
        final Timer latencyTotal = Timer.builder(NAME_HYSTRIX_LATENCY_TOTAL).tags(tags).register(meterRegistry);

        HystrixCommandCompletionStream.getInstance(commandKey)
            .observe()
            .subscribe(hystrixCommandCompletion -> {
                    /*
                     our assumptions about latency as returned by hystrixCommandCompletion:
                     # a latency of >= 0 indicates that this the execution occurred.
                     # a latency of == -1 indicates that the execution didn't occur (default in execution result)
                     # a latency of < -1 indicates some clock problems.
                     We will only count executions, and ignore non-executions with a value of -1.
                     Latencies of < -1 are ignored as they will decrement the counts, and Prometheus will
                     take this as a reset of the counter, therefore this should be avoided by all means.
                     */
                long totalLatency = hystrixCommandCompletion.getTotalLatency();
                if (totalLatency >= 0) {
                    latencyTotal.record(totalLatency, TimeUnit.MILLISECONDS);
                } else if (totalLatency < -1) {
                    LOG.warn("received negative totalLatency, event not counted. " +
                            "This indicates a clock skew? {}",
                        hystrixCommandCompletion);
                }
                long executionLatency = hystrixCommandCompletion.getExecutionLatency();
                if (executionLatency >= 0) {
                    latencyExecution.record(executionLatency, TimeUnit.MILLISECONDS);
                } else if (executionLatency < -1) {
                    LOG.warn("received negative executionLatency, event not counted. " +
                            "This indicates a clock skew? {}",
                        hystrixCommandCompletion);
                }
                for (HystrixEventType hystrixEventType : HystrixEventType.values()) {
                    int count = hystrixCommandCompletion.getEventCounts().getCount(hystrixEventType);
                    if (count > 0) {
                        eventCounters.get(hystrixEventType).increment(count);
                        if (hystrixEventType.isTerminal()) {
                            terminalEventCounterTotal.increment(count);
                        }
                    }
                }
            });

        Gauge.builder(NAME_HYSTRIX_CONCURRENT_EXECUTION_CURRENT, metrics, HystrixCommandMetrics::getCurrentConcurrentExecutionCount)
            .tags(tags)
            .register(meterRegistry);

        Gauge.builder(NAME_HYSTRIX_CONCURRENT_EXECUTION_ROLLING_MAX, metrics, HystrixCommandMetrics::getRollingMaxConcurrentExecutions)
            .tags(tags)
            .register(meterRegistry);
    }

    private Counter getCounter(HystrixEventType hystrixEventType) {
        return Counter.builder(NAME_HYSTRIX_EXECUTION)
            .description(DESCRIPTION_HYSTRIX_EXECUTION)
            .tags(Tags.concat(tags, "event", hystrixEventType.name().toLowerCase(), "terminal", Boolean.toString(hystrixEventType.isTerminal())))
            .register(meterRegistry);
    }

}<|MERGE_RESOLUTION|>--- conflicted
+++ resolved
@@ -30,10 +30,6 @@
 import java.util.concurrent.TimeUnit;
 
 /**
-<<<<<<< HEAD
- * @deprecated Scheduled for removal in 2.0.0, please use {@code io.micrometer.core.instrument.binder.hystrix.MicrometerMetricsPublisherCommand}
-=======
->>>>>>> 6fc6315b
  * @author Clint Checketts
  */
 @NonNullApi
