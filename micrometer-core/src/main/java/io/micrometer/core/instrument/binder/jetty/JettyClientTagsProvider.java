--- conflicted
+++ resolved
@@ -24,10 +24,6 @@
  * Provides {@link Tag Tags} for Jetty {@link org.eclipse.jetty.client.HttpClient} request metrics.
  * Incubating in case there emerges a better way to handle path variable detection.
  *
-<<<<<<< HEAD
- * @deprecated Scheduled for removal in 2.0.0, please use {@code io.micrometer.core.instrument.binder.jetty.JettyClientTagsProvider}
-=======
->>>>>>> 6fc6315b
  * @author Jon Schneider
  * @since 1.5.0
  */
