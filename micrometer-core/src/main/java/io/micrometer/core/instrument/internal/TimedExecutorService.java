/*
 * Copyright 2017 VMware, Inc.
 *
 * Licensed under the Apache License, Version 2.0 (the "License");
 * you may not use this file except in compliance with the License.
 * You may obtain a copy of the License at
 *
 * https://www.apache.org/licenses/LICENSE-2.0
 *
 * Unless required by applicable law or agreed to in writing, software
 * distributed under the License is distributed on an "AS IS" BASIS,
 * WITHOUT WARRANTIES OR CONDITIONS OF ANY KIND, either express or implied.
 * See the License for the specific language governing permissions and
 * limitations under the License.
 */
package io.micrometer.core.instrument.internal;

import io.micrometer.core.instrument.MeterRegistry;
import io.micrometer.core.instrument.Tag;
import io.micrometer.core.instrument.Tags;
import io.micrometer.core.instrument.Timer;

import java.util.Collection;
import java.util.List;
import java.util.concurrent.*;

import static java.util.stream.Collectors.toList;

/**
 * An {@link java.util.concurrent.ExecutorService} that is timed. This class is for internal use.
 *
 * @author Jon Schneider
<<<<<<< HEAD
 * @see "io.micrometer.core.instrument.binder.jvm.ExecutorServiceMetrics"
=======
 * @see io.micrometer.core.instrument.binder.jvm.ExecutorServiceMetrics
>>>>>>> 6fc6315b
 */
public class TimedExecutorService implements ExecutorService {
    private final MeterRegistry registry;
    private final ExecutorService delegate;
    private final Timer executionTimer;
    private final Timer idleTimer;

    public TimedExecutorService(MeterRegistry registry, ExecutorService delegate, String executorServiceName,
                                String metricPrefix, Iterable<Tag> tags) {
        this.registry = registry;
        this.delegate = delegate;
        Tags finalTags = Tags.concat(tags, "name", executorServiceName);
        this.executionTimer = registry.timer(metricPrefix + "executor", finalTags);
        this.idleTimer = registry.timer(metricPrefix + "executor.idle", finalTags);
    }

    @Override
    public void shutdown() {
        delegate.shutdown();
    }

    @Override
    public List<Runnable> shutdownNow() {
        return delegate.shutdownNow();
    }

    @Override
    public boolean isShutdown() {
        return delegate.isShutdown();
    }

    @Override
    public boolean isTerminated() {
        return delegate.isTerminated();
    }

    @Override
    public boolean awaitTermination(long timeout, TimeUnit unit) throws InterruptedException {
        return delegate.awaitTermination(timeout, unit);
    }

    @Override
    public <T> Future<T> submit(Callable<T> task) {
        return delegate.submit(wrap(task));
    }

    @Override
    public <T> Future<T> submit(Runnable task, T result) {
        return delegate.submit(wrap(task), result);
    }

    @Override
    public Future<?> submit(Runnable task) {
        return delegate.submit(wrap(task));
    }

    @Override
    public <T> List<Future<T>> invokeAll(Collection<? extends Callable<T>> tasks) throws InterruptedException {
        return delegate.invokeAll(wrapAll(tasks));
    }

    @Override
    public <T> List<Future<T>> invokeAll(Collection<? extends Callable<T>> tasks, long timeout, TimeUnit unit) throws InterruptedException {
        return delegate.invokeAll(wrapAll(tasks), timeout, unit);
    }

    @Override
    public <T> T invokeAny(Collection<? extends Callable<T>> tasks) throws InterruptedException, ExecutionException {
        return delegate.invokeAny(wrapAll(tasks));
    }

    @Override
    public <T> T invokeAny(Collection<? extends Callable<T>> tasks, long timeout, TimeUnit unit) throws InterruptedException, ExecutionException, TimeoutException {
        return delegate.invokeAny(wrapAll(tasks), timeout, unit);
    }

    @Override
    public void execute(Runnable command) {
        delegate.execute(wrap(command));
    }

    private Runnable wrap(Runnable task) {
        return new TimedRunnable(registry, executionTimer, idleTimer, task);
    }

    private <T> Callable<T> wrap(Callable<T> task) {
        return new TimedCallable<>(registry, executionTimer, idleTimer, task);
    }

    private <T> Collection<? extends Callable<T>> wrapAll(Collection<? extends Callable<T>> tasks) {
        return tasks.stream().map(this::wrap).collect(toList());
    }
}<|MERGE_RESOLUTION|>--- conflicted
+++ resolved
@@ -30,11 +30,7 @@
  * An {@link java.util.concurrent.ExecutorService} that is timed. This class is for internal use.
  *
  * @author Jon Schneider
-<<<<<<< HEAD
- * @see "io.micrometer.core.instrument.binder.jvm.ExecutorServiceMetrics"
-=======
  * @see io.micrometer.core.instrument.binder.jvm.ExecutorServiceMetrics
->>>>>>> 6fc6315b
  */
 public class TimedExecutorService implements ExecutorService {
     private final MeterRegistry registry;
