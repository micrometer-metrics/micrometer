/*
 * Copyright 2017 VMware, Inc.
 *
 * Licensed under the Apache License, Version 2.0 (the "License");
 * you may not use this file except in compliance with the License.
 * You may obtain a copy of the License at
 *
 * https://www.apache.org/licenses/LICENSE-2.0
 *
 * Unless required by applicable law or agreed to in writing, software
 * distributed under the License is distributed on an "AS IS" BASIS,
 * WITHOUT WARRANTIES OR CONDITIONS OF ANY KIND, either express or implied.
 * See the License for the specific language governing permissions and
 * limitations under the License.
 */
package io.micrometer.core.instrument.binder.cache;

import java.util.function.Function;
import java.util.function.ToLongFunction;

import io.micrometer.core.instrument.*;
import io.micrometer.core.instrument.binder.BaseUnits;
import io.micrometer.core.lang.NonNullApi;
import io.micrometer.core.lang.NonNullFields;
import io.micrometer.core.lang.Nullable;
import net.sf.ehcache.Ehcache;
import net.sf.ehcache.statistics.StatisticsGateway;

/**
 * Collect metrics on EhCache caches, including detailed metrics on transactions and storage space.
 *
<<<<<<< HEAD
 * @deprecated Scheduled for removal in 2.0.0, please use {@code io.micrometer.core.instrument.binder.cache.EhCache2Metrics}
=======
>>>>>>> 6fc6315b
 * @author Jon Schneider
 */
@NonNullApi
@NonNullFields
public class EhCache2Metrics extends CacheMeterBinder<Ehcache> {

    public EhCache2Metrics(Ehcache cache, Iterable<Tag> tags) {
        super(cache, cache.getName(), tags);
    }

    /**
     * Record metrics on an EhCache cache.
     *
     * @param registry The registry to bind metrics to.
     * @param cache    The cache to instrument.
     * @param tags     Tags to apply to all recorded metrics. Must be an even number of arguments representing key/value pairs of tags.
     * @return The instrumented cache, unchanged. The original cache is not wrapped or proxied in any way.
     */
    public static Ehcache monitor(MeterRegistry registry, Ehcache cache, String... tags) {
        return monitor(registry, cache, Tags.of(tags));
    }

    /**
     * Record metrics on an EhCache cache.
     *
     * @param registry The registry to bind metrics to.
     * @param cache    The cache to instrument.
     * @param tags     Tags to apply to all recorded metrics.
     * @return The instrumented cache, unchanged. The original cache is not wrapped or proxied in any way.
     */
    public static Ehcache monitor(MeterRegistry registry, Ehcache cache, Iterable<Tag> tags) {
        new EhCache2Metrics(cache, tags).bindTo(registry);
        return cache;
    }

    @Override
    protected Long size() {
        return getOrDefault(StatisticsGateway::getSize, null);
    }

    @Override
    protected long hitCount() {
        return getOrDefault(StatisticsGateway::cacheHitCount, 0L);
    }

    @Override
    protected Long missCount() {
        return getOrDefault(StatisticsGateway::cacheMissCount, null);
    }

    @Override
    protected Long evictionCount() {
        return getOrDefault(StatisticsGateway::cacheEvictedCount, null);
    }

    @Override
    protected long putCount() {
        return getOrDefault(StatisticsGateway::cachePutCount, 0L);
    }

    @Override
    protected void bindImplementationSpecificMetrics(MeterRegistry registry) {
        StatisticsGateway stats = getStats();
        Gauge.builder("cache.remoteSize", stats, StatisticsGateway::getRemoteSize)
                .tags(getTagsWithCacheName())
                .description("The number of entries held remotely in this cache")
                .register(registry);

        FunctionCounter.builder("cache.removals", stats, StatisticsGateway::cacheRemoveCount)
                .tags(getTagsWithCacheName())
                .description("Cache removals")
                .register(registry);

        FunctionCounter.builder("cache.puts.added", stats, StatisticsGateway::cachePutAddedCount)
                .tags(getTagsWithCacheName()).tags("result", "added")
                .description("Cache puts resulting in a new key/value pair")
                .register(registry);

        FunctionCounter.builder("cache.puts.added", stats, StatisticsGateway::cachePutUpdatedCount)
                .tags(getTagsWithCacheName()).tags("result", "updated")
                .description("Cache puts resulting in an updated value")
                .register(registry);

        missMetrics(registry);
        commitTransactionMetrics(registry);
        rollbackTransactionMetrics(registry);
        recoveryTransactionMetrics(registry);

        Gauge.builder("cache.local.offheap.size", stats, StatisticsGateway::getLocalOffHeapSizeInBytes)
                .tags(getTagsWithCacheName())
                .description("Local off-heap size")
                .baseUnit(BaseUnits.BYTES)
                .register(registry);

        Gauge.builder("cache.local.heap.size", stats, StatisticsGateway::getLocalHeapSizeInBytes)
                .tags(getTagsWithCacheName())
                .description("Local heap size")
                .baseUnit(BaseUnits.BYTES)
                .register(registry);

        Gauge.builder("cache.local.disk.size", stats, StatisticsGateway::getLocalDiskSizeInBytes)
                .tags(getTagsWithCacheName())
                .description("Local disk size")
                .baseUnit(BaseUnits.BYTES)
                .register(registry);
    }

    @Nullable
    private StatisticsGateway getStats() {
        Ehcache cache = getCache();
        return cache != null ? cache.getStatistics() : null;
    }

    private void missMetrics(MeterRegistry registry) {
        StatisticsGateway stats = getStats();
        FunctionCounter.builder("cache.misses", stats, StatisticsGateway::cacheMissExpiredCount)
                .tags(getTagsWithCacheName())
                .tags("reason", "expired")
                .description("The number of times cache lookup methods have not returned a value, due to expiry")
                .register(registry);

        FunctionCounter.builder("cache.misses", stats, StatisticsGateway::cacheMissNotFoundCount)
                .tags(getTagsWithCacheName())
                .tags("reason", "notFound")
                .description("The number of times cache lookup methods have not returned a value, because the key was not found")
                .register(registry);
    }

    private void commitTransactionMetrics(MeterRegistry registry) {
        StatisticsGateway stats = getStats();
        FunctionCounter.builder("cache.xa.commits", stats, StatisticsGateway::xaCommitReadOnlyCount)
                .tags(getTagsWithCacheName())
                .tags("result", "readOnly")
                .description("Transaction commits that had a read-only result")
                .register(registry);

        FunctionCounter.builder("cache.xa.commits", stats, StatisticsGateway::xaCommitExceptionCount)
                .tags(getTagsWithCacheName())
                .tags("result", "exception")
                .description("Transaction commits that failed")
                .register(registry);

        FunctionCounter.builder("cache.xa.commits", stats, StatisticsGateway::xaCommitCommittedCount)
                .tags(getTagsWithCacheName())
                .tags("result", "committed")
                .description("Transaction commits that failed")
                .register(registry);
    }

    private void rollbackTransactionMetrics(MeterRegistry registry) {
        StatisticsGateway stats = getStats();
        FunctionCounter.builder("cache.xa.rollbacks", stats, StatisticsGateway::xaRollbackExceptionCount)
                .tags(getTagsWithCacheName())
                .tags("result", "exception")
                .description("Transaction rollbacks that failed")
                .register(registry);

        FunctionCounter.builder("cache.xa.rollbacks", stats, StatisticsGateway::xaRollbackSuccessCount)
                .tags(getTagsWithCacheName())
                .tags("result", "success")
                .description("Transaction rollbacks that failed")
                .register(registry);
    }

    private void recoveryTransactionMetrics(MeterRegistry registry) {
        StatisticsGateway stats = getStats();
        FunctionCounter.builder("cache.xa.recoveries", stats, StatisticsGateway::xaRecoveryNothingCount)
                .tags(getTagsWithCacheName())
                .tags("result", "nothing")
                .description("Recovery transactions that recovered nothing")
                .register(registry);

        FunctionCounter.builder("cache.xa.recoveries", stats, StatisticsGateway::xaRecoveryRecoveredCount)
                .tags(getTagsWithCacheName())
                .tags("result", "success")
                .description("Successful recovery transaction")
                .register(registry);
    }

    @Nullable
    private Long getOrDefault(Function<StatisticsGateway, Long> function, @Nullable Long defaultValue) {
        StatisticsGateway ref = getStats();
        if (ref != null) {
            return function.apply(ref);
        }

        return defaultValue;
    }

    private long getOrDefault(ToLongFunction<StatisticsGateway> function, long defaultValue) {
        StatisticsGateway ref = getStats();
        if (ref != null) {
            return function.applyAsLong(ref);
        }

        return defaultValue;
    }
}<|MERGE_RESOLUTION|>--- conflicted
+++ resolved
@@ -29,10 +29,6 @@
 /**
  * Collect metrics on EhCache caches, including detailed metrics on transactions and storage space.
  *
-<<<<<<< HEAD
- * @deprecated Scheduled for removal in 2.0.0, please use {@code io.micrometer.core.instrument.binder.cache.EhCache2Metrics}
-=======
->>>>>>> 6fc6315b
  * @author Jon Schneider
  */
 @NonNullApi
