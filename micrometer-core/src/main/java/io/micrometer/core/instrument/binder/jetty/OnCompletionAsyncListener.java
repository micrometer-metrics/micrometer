/*
 * Copyright 2019 VMware, Inc.
 *
 * Licensed under the Apache License, Version 2.0 (the "License");
 * you may not use this file except in compliance with the License.
 * You may obtain a copy of the License at
 *
 * https://www.apache.org/licenses/LICENSE-2.0
 *
 * Unless required by applicable law or agreed to in writing, software
 * distributed under the License is distributed on an "AS IS" BASIS,
 * WITHOUT WARRANTIES OR CONDITIONS OF ANY KIND, either express or implied.
 * See the License for the specific language governing permissions and
 * limitations under the License.
 */
package io.micrometer.core.instrument.binder.jetty;

import javax.servlet.AsyncEvent;
import javax.servlet.AsyncListener;

/**
 * {@link AsyncListener} that calls back to the handler. This class
 * uses only object references to work around
 * <a href="https://issues.redhat.com/browse/WFLY-13345">WFLY-13345</a>
<<<<<<< HEAD
 *
 * @deprecated Scheduled for removal in 2.0.0, please use {@code io.micrometer.core.instrument.binder.jetty.OnCompletionAsyncListener}
=======
>>>>>>> 6fc6315b
 */
class OnCompletionAsyncListener implements AsyncListener {

    private final Object handler;

    OnCompletionAsyncListener(Object handler) {
        this.handler = handler;
    }

    @Override
    public void onTimeout(AsyncEvent event) {
        ((TimedHandler) handler).onAsyncTimeout(event);
    }

    @Override
    public void onStartAsync(AsyncEvent event) {
        event.getAsyncContext().addListener(this);
    }

    @Override
    public void onError(AsyncEvent event) {
    }

    @Override
    public void onComplete(AsyncEvent event) {
        ((TimedHandler) handler).onAsyncComplete(event);
    }
}<|MERGE_RESOLUTION|>--- conflicted
+++ resolved
@@ -22,11 +22,6 @@
  * {@link AsyncListener} that calls back to the handler. This class
  * uses only object references to work around
  * <a href="https://issues.redhat.com/browse/WFLY-13345">WFLY-13345</a>
-<<<<<<< HEAD
- *
- * @deprecated Scheduled for removal in 2.0.0, please use {@code io.micrometer.core.instrument.binder.jetty.OnCompletionAsyncListener}
-=======
->>>>>>> 6fc6315b
  */
 class OnCompletionAsyncListener implements AsyncListener {
 
