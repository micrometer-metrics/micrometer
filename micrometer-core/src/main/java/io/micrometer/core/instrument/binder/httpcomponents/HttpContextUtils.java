--- conflicted
+++ resolved
@@ -20,13 +20,6 @@
 import org.apache.http.conn.routing.HttpRoute;
 import org.apache.http.protocol.HttpContext;
 
-<<<<<<< HEAD
-/**
- * @deprecated Scheduled for removal in 2.0.0, please use {@code io.micrometer.core.instrument.binder.httpcomponents.HttpContextUtils}
- */
-@Deprecated
-=======
->>>>>>> 6fc6315b
 class HttpContextUtils {
     static Tags generateTagsForRoute(HttpContext context) {
         String targetScheme = "UNKNOWN";
