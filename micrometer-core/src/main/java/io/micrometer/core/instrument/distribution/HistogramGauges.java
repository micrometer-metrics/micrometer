/**
 * Copyright 2017 Pivotal Software, Inc.
 * <p>
 * Licensed under the Apache License, Version 2.0 (the "License");
 * you may not use this file except in compliance with the License.
 * You may obtain a copy of the License at
 * <p>
 * http://www.apache.org/licenses/LICENSE-2.0
 * <p>
 * Unless required by applicable law or agreed to in writing, software
 * distributed under the License is distributed on an "AS IS" BASIS,
 * WITHOUT WARRANTIES OR CONDITIONS OF ANY KIND, either express or implied.
 * See the License for the specific language governing permissions and
 * limitations under the License.
 */
package io.micrometer.core.instrument.distribution;

import io.micrometer.core.annotation.Incubating;
import io.micrometer.core.instrument.*;
import io.micrometer.core.instrument.util.DoubleFormat;

import java.util.concurrent.CountDownLatch;
import java.util.function.Function;
import java.util.function.ToDoubleFunction;

@Incubating(since = "1.0.3")
public class HistogramGauges {
    // How many gauges have been polled so far on this publish cycle
    volatile CountDownLatch polledGaugesLatch;

    private volatile HistogramSnapshot snapshot;

    private final HistogramSupport meter;
    private final int totalGauges;

    /**
     * Register a set of gauges for percentiles and histogram buckets that follow a common format when
     * the monitoring system doesn't have an opinion about the structure of this data.
     *
<<<<<<< HEAD
     * @param timer timer to register to the meter registry
     * @param registry registry to register gauges
     * @return histogram gauges
=======
     * @param timer the timer to register
     * @param registry the registry to register the timer
     * @return registered {@code HistogramGauges}
>>>>>>> b89dda5e
     */
    public static HistogramGauges registerWithCommonFormat(Timer timer, MeterRegistry registry) {
        Meter.Id id = timer.getId();
        return HistogramGauges.register(timer, registry,
                percentile -> id.getName() + ".percentile",
                percentile -> Tags.concat(id.getTagsAsIterable(), "phi", DoubleFormat.decimalOrNan(percentile.percentile())),
                percentile -> percentile.value(timer.baseTimeUnit()),
                bucket -> id.getName() + ".histogram",
                bucket -> Tags.concat(id.getTagsAsIterable(), "le", DoubleFormat.decimalOrWhole(bucket.bucket(timer.baseTimeUnit()))));
    }

    public static HistogramGauges registerWithCommonFormat(DistributionSummary summary, MeterRegistry registry) {
        Meter.Id id = summary.getId();
        return HistogramGauges.register(summary, registry,
                percentile -> id.getName() + ".percentile",
                percentile -> Tags.concat(id.getTagsAsIterable(), "phi", DoubleFormat.decimalOrNan(percentile.percentile())),
                ValueAtPercentile::value,
                bucket -> id.getName() + ".histogram",
                bucket -> Tags.concat(id.getTagsAsIterable(), "le", DoubleFormat.decimalOrWhole(bucket.bucket())));
    }

    public static HistogramGauges register(HistogramSupport meter, MeterRegistry registry,
                                Function<ValueAtPercentile, String> percentileName,
                                Function<ValueAtPercentile, Iterable<Tag>> percentileTags,
                                Function<ValueAtPercentile, Double> percentileValue,
                                Function<CountAtBucket, String> bucketName,
                                Function<CountAtBucket, Iterable<Tag>> bucketTags) {
        return new HistogramGauges(meter, registry, percentileName, percentileTags, percentileValue, bucketName, bucketTags);
    }

    private HistogramGauges(HistogramSupport meter, MeterRegistry registry,
                            Function<ValueAtPercentile, String> percentileName,
                            Function<ValueAtPercentile, Iterable<Tag>> percentileTags,
                            Function<ValueAtPercentile, Double> percentileValue,
                            Function<CountAtBucket, String> bucketName,
                            Function<CountAtBucket, Iterable<Tag>> bucketTags) {
        this.meter = meter;

        HistogramSnapshot initialSnapshot = meter.takeSnapshot();
        this.snapshot = initialSnapshot;

        ValueAtPercentile[] valueAtPercentiles = initialSnapshot.percentileValues();
        CountAtBucket[] countAtBuckets = initialSnapshot.histogramCounts();

        this.totalGauges = valueAtPercentiles.length + countAtBuckets.length;

        // set to zero initially, so the first polling of one of the gauges on each publish cycle results in a
        // new snapshot
        this.polledGaugesLatch = new CountDownLatch(0);

        for (int i = 0; i < valueAtPercentiles.length; i++) {
            final int index = i;

            ToDoubleFunction<HistogramSupport> percentileValueFunction = m -> {
                snapshotIfNecessary();
                polledGaugesLatch.countDown();
                return percentileValue.apply(snapshot.percentileValues()[index]);
            };

            Gauge.builder(percentileName.apply(valueAtPercentiles[i]), meter, percentileValueFunction)
                    .tags(percentileTags.apply(valueAtPercentiles[i]))
                    .baseUnit(meter.getId().getBaseUnit())
                    .synthetic(meter.getId())
                    .register(registry);
        }

        for (int i = 0; i < countAtBuckets.length; i++) {
            final int index = i;

            ToDoubleFunction<HistogramSupport> bucketCountFunction = m -> {
                snapshotIfNecessary();
                polledGaugesLatch.countDown();
                return snapshot.histogramCounts()[index].count();
            };

            Gauge.builder(bucketName.apply(countAtBuckets[i]), meter, bucketCountFunction)
                    .tags(bucketTags.apply(countAtBuckets[i]))
                    .synthetic(meter.getId())
                    .register(registry);
        }
    }

    private void snapshotIfNecessary() {
        if (polledGaugesLatch.getCount() == 0) {
            snapshot = meter.takeSnapshot();
            polledGaugesLatch = new CountDownLatch(totalGauges);
        }
    }
}<|MERGE_RESOLUTION|>--- conflicted
+++ resolved
@@ -37,15 +37,11 @@
      * Register a set of gauges for percentiles and histogram buckets that follow a common format when
      * the monitoring system doesn't have an opinion about the structure of this data.
      *
-<<<<<<< HEAD
-     * @param timer timer to register to the meter registry
+     * @param timer    timer to register to the meter registry
      * @param registry registry to register gauges
-     * @return histogram gauges
-=======
-     * @param timer the timer to register
+     * @param timer    the timer to register
      * @param registry the registry to register the timer
      * @return registered {@code HistogramGauges}
->>>>>>> b89dda5e
      */
     public static HistogramGauges registerWithCommonFormat(Timer timer, MeterRegistry registry) {
         Meter.Id id = timer.getId();
@@ -68,11 +64,11 @@
     }
 
     public static HistogramGauges register(HistogramSupport meter, MeterRegistry registry,
-                                Function<ValueAtPercentile, String> percentileName,
-                                Function<ValueAtPercentile, Iterable<Tag>> percentileTags,
-                                Function<ValueAtPercentile, Double> percentileValue,
-                                Function<CountAtBucket, String> bucketName,
-                                Function<CountAtBucket, Iterable<Tag>> bucketTags) {
+                                           Function<ValueAtPercentile, String> percentileName,
+                                           Function<ValueAtPercentile, Iterable<Tag>> percentileTags,
+                                           Function<ValueAtPercentile, Double> percentileValue,
+                                           Function<CountAtBucket, String> bucketName,
+                                           Function<CountAtBucket, Iterable<Tag>> bucketTags) {
         return new HistogramGauges(meter, registry, percentileName, percentileTags, percentileValue, bucketName, bucketTags);
     }
 
