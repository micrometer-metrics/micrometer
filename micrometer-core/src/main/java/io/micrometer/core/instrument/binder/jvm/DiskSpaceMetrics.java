--- conflicted
+++ resolved
@@ -34,14 +34,12 @@
  *
  * @author jmcshane
  * @author Johnny Lim
-<<<<<<< HEAD
-=======
  * @deprecated use {@link io.micrometer.core.instrument.binder.system.DiskSpaceMetrics} instead.
->>>>>>> 6fc6315b
  */
 @Incubating(since = "1.1.0")
 @NonNullApi
 @NonNullFields
+@Deprecated
 public class DiskSpaceMetrics implements MeterBinder {
     private final Iterable<Tag> tags;
     private final File path;
