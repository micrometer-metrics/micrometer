/*
 * Copyright 2017 VMware, Inc.
 *
 * Licensed under the Apache License, Version 2.0 (the "License");
 * you may not use this file except in compliance with the License.
 * You may obtain a copy of the License at
 *
 * https://www.apache.org/licenses/LICENSE-2.0
 *
 * Unless required by applicable law or agreed to in writing, software
 * distributed under the License is distributed on an "AS IS" BASIS,
 * WITHOUT WARRANTIES OR CONDITIONS OF ANY KIND, either express or implied.
 * See the License for the specific language governing permissions and
 * limitations under the License.
 */
package io.micrometer.core.instrument.binder.jvm;

import io.micrometer.common.lang.NonNullApi;
import io.micrometer.common.lang.NonNullFields;
import io.micrometer.core.instrument.*;
import io.micrometer.core.instrument.binder.BaseUnits;
import io.micrometer.core.instrument.binder.MeterBinder;

import java.lang.management.ManagementFactory;
import java.lang.management.ThreadInfo;
import java.lang.management.ThreadMXBean;
import java.util.Arrays;
import java.util.EnumMap;
import java.util.Map;
import java.util.stream.Collectors;

import static java.util.Collections.emptyList;

/**
 * {@link MeterBinder} for JVM threads.
 *
 * @author Jon Schneider
 * @author Johnny Lim
 */
@NonNullApi
@NonNullFields
public class JvmThreadMetrics implements MeterBinder {

    private final Iterable<Tag> tags;

    private final ThreadLocal<Map<Thread.State, Long>> threadStateGroupLocal = ThreadLocal
            .withInitial(this::getThreadStatesGroup);

    public JvmThreadMetrics() {
        this(emptyList());
    }

    public JvmThreadMetrics(Iterable<Tag> tags) {
        this.tags = tags;
    }

    @Override
    public void bindTo(MeterRegistry registry) {
        ThreadMXBean threadBean = ManagementFactory.getThreadMXBean();

        Gauge.builder("jvm.threads.peak", threadBean, ThreadMXBean::getPeakThreadCount)
            .tags(tags)
            .description("The peak live thread count since the Java virtual machine started or peak was reset")
            .baseUnit(BaseUnits.THREADS)
            .register(registry);

        Gauge.builder("jvm.threads.daemon", threadBean, ThreadMXBean::getDaemonThreadCount)
            .tags(tags)
            .description("The current number of live daemon threads")
            .baseUnit(BaseUnits.THREADS)
            .register(registry);

        Gauge.builder("jvm.threads.live", threadBean, ThreadMXBean::getThreadCount)
            .tags(tags)
            .description("The current number of live threads including both daemon and non-daemon threads")
            .baseUnit(BaseUnits.THREADS)
            .register(registry);

        FunctionCounter.builder("jvm.threads.started", threadBean, ThreadMXBean::getTotalStartedThreadCount)
            .tags(tags)
            .description("The total number of application threads started in the JVM")
            .baseUnit(BaseUnits.THREADS)
            .register(registry);

        try {
<<<<<<< HEAD
            threadBean.getAllThreadIds();
            for (Thread.State state : Thread.State.values()) {
                Gauge.builder("jvm.threads.states", () -> getThreadStateCount(state))
                        .tags(Tags.concat(tags, "state", getStateTagValue(state)))
                        .description("The current number of threads").baseUnit(BaseUnits.THREADS).register(registry);
=======
            long[] allThreadIds = threadBean.getAllThreadIds();
            Map<Thread.State, Long> stateCountGroup = Arrays.stream(threadBean.getThreadInfo(allThreadIds))
                .collect(Collectors.groupingBy(ThreadInfo::getThreadState, () -> new EnumMap<>(Thread.State.class),
                        Collectors.counting()));

            for (Thread.State state : Thread.State.values()) {
                Gauge.builder("jvm.threads.states", () -> stateCountGroup.get(state))
                    .tags(Tags.concat(tags, "state", getStateTagValue(state)))
                    .description("The current number of threads")
                    .baseUnit(BaseUnits.THREADS)
                    .register(registry);
>>>>>>> 11c17d64
            }
        }
        catch (Error error) {
            // An error will be thrown for unsupported operations
            // e.g. SubstrateVM does not support getAllThreadIds
        }
    }

    private static String getStateTagValue(Thread.State state) {
        return state.name().toLowerCase().replace("_", "-");
    }

    private Long getThreadStateCount(Thread.State state) {
        Map<Thread.State, Long> stateCountGroup = threadStateGroupLocal.get();
        Long count = stateCountGroup.remove(state);
        if (count == null) {
            // Avoid fetching only specific state metrics at a time instead of all state,
            // resulting in reading old state from ThreadLocal.
            threadStateGroupLocal.remove();
            stateCountGroup = threadStateGroupLocal.get();
            count = stateCountGroup.remove(state);
        }
        if (stateCountGroup.isEmpty()) {
            threadStateGroupLocal.remove();
        }
        return count;
    }

    private Map<Thread.State, Long> getThreadStatesGroup() {
        ThreadMXBean threadBean = ManagementFactory.getThreadMXBean();
        long[] allThreadIds = threadBean.getAllThreadIds();
        Map<Thread.State, Long> stateCountGroup = Arrays.stream(threadBean.getThreadInfo(allThreadIds))
                .collect(Collectors.groupingBy(ThreadInfo::getThreadState, () -> new EnumMap<>(Thread.State.class),
                        Collectors.counting()));
        for (Thread.State state : Thread.State.values()) {
            stateCountGroup.putIfAbsent(state, 0L);
        }
        return stateCountGroup;
    }

}<|MERGE_RESOLUTION|>--- conflicted
+++ resolved
@@ -83,25 +83,11 @@
             .register(registry);
 
         try {
-<<<<<<< HEAD
             threadBean.getAllThreadIds();
             for (Thread.State state : Thread.State.values()) {
                 Gauge.builder("jvm.threads.states", () -> getThreadStateCount(state))
                         .tags(Tags.concat(tags, "state", getStateTagValue(state)))
                         .description("The current number of threads").baseUnit(BaseUnits.THREADS).register(registry);
-=======
-            long[] allThreadIds = threadBean.getAllThreadIds();
-            Map<Thread.State, Long> stateCountGroup = Arrays.stream(threadBean.getThreadInfo(allThreadIds))
-                .collect(Collectors.groupingBy(ThreadInfo::getThreadState, () -> new EnumMap<>(Thread.State.class),
-                        Collectors.counting()));
-
-            for (Thread.State state : Thread.State.values()) {
-                Gauge.builder("jvm.threads.states", () -> stateCountGroup.get(state))
-                    .tags(Tags.concat(tags, "state", getStateTagValue(state)))
-                    .description("The current number of threads")
-                    .baseUnit(BaseUnits.THREADS)
-                    .register(registry);
->>>>>>> 11c17d64
             }
         }
         catch (Error error) {
