/*
 * Copyright 2020 VMware, Inc.
 *
 * Licensed under the Apache License, Version 2.0 (the "License");
 * you may not use this file except in compliance with the License.
 * You may obtain a copy of the License at
 *
 * https://www.apache.org/licenses/LICENSE-2.0
 *
 * Unless required by applicable law or agreed to in writing, software
 * distributed under the License is distributed on an "AS IS" BASIS,
 * WITHOUT WARRANTIES OR CONDITIONS OF ANY KIND, either express or implied.
 * See the License for the specific language governing permissions and
 * limitations under the License.
 */
package io.micrometer.core.instrument.binder.jetty;

import io.micrometer.core.instrument.Counter;
import io.micrometer.core.instrument.MeterRegistry;
import io.micrometer.core.instrument.Tag;
import io.micrometer.core.instrument.Tags;
import io.micrometer.core.instrument.binder.BaseUnits;
import org.eclipse.jetty.io.ssl.SslHandshakeListener;
import org.eclipse.jetty.server.Connector;
import org.eclipse.jetty.server.Server;

import javax.net.ssl.SSLSession;

/**
 * Jetty SSL/TLS handshake metrics.<br><br>
 * <p>
 * Usage example:
 *
 * <pre>{@code
 * MeterRegistry registry = ...;
 * Server server = new Server(0);
 * Connector connector = new ServerConnector(server);
 * connector.addBean(new JettySslHandshakeMetrics(registry));
 * server.setConnectors(new Connector[] { connector });
 * }</pre>
 *
 * Alternatively, configure on all connectors with {@link JettySslHandshakeMetrics#addToAllConnectors(Server, MeterRegistry, Iterable)}.
 *
<<<<<<< HEAD
 * @deprecated Scheduled for removal in 2.0.0, please use {@code io.micrometer.core.instrument.binder.jetty.JettySslHandshakeMetrics}
=======
>>>>>>> 6fc6315b
 * @author John Karp
 * @author Johnny Lim
 * @since 1.5.0
 */
public class JettySslHandshakeMetrics implements SslHandshakeListener {
    private static final String METER_NAME = "jetty.ssl.handshakes";
    private static final String DESCRIPTION = "SSL/TLS handshakes";
    private static final String TAG_RESULT = "result";
    private static final String TAG_PROTOCOL = "protocol";
    private static final String TAG_CIPHER_SUITE = "ciphersuite";
    private static final String TAG_VALUE_UNKNOWN = "unknown";

    private final MeterRegistry registry;
    private final Iterable<Tag> tags;

    private final Counter handshakesFailed;

    public JettySslHandshakeMetrics(MeterRegistry registry) {
        this(registry, Tags.empty());
    }

    public JettySslHandshakeMetrics(MeterRegistry registry, Iterable<Tag> tags) {
        this.registry = registry;
        this.tags = tags;

        this.handshakesFailed = Counter.builder(METER_NAME)
                .baseUnit(BaseUnits.EVENTS)
                .description(DESCRIPTION)
                .tag(TAG_RESULT, "failed")
                .tag(TAG_PROTOCOL, TAG_VALUE_UNKNOWN)
                .tag(TAG_CIPHER_SUITE, TAG_VALUE_UNKNOWN)
                .tags(tags)
                .register(registry);
    }

    /**
     * Create a {@code JettySslHandshakeMetrics} instance. {@link Connector#getName()} will be used for
     * {@literal connector.name} tag.
     *
     * @param registry registry to use
     * @param connector connector to instrument
     * @since 1.8.0
     */
    public JettySslHandshakeMetrics(MeterRegistry registry, Connector connector) {
        this(registry, connector, Tags.empty());
    }

    /**
     * Create a {@code JettySslHandshakeMetrics} instance. {@link Connector#getName()} will be used for
     * {@literal connector.name} tag.
     *
     * @param registry registry to use
     * @param connector connector to instrument
     * @param tags tags to add to metrics
     * @since 1.8.0
     */
    public JettySslHandshakeMetrics(MeterRegistry registry, Connector connector, Iterable<Tag> tags) {
        this(registry, getConnectorNameTag(connector).and(tags));
    }

    private static Tags getConnectorNameTag(Connector connector) {
        String name = connector.getName();
        return Tags.of("connector.name", name != null ? name : "unnamed");
    }

    @Override
    public void handshakeSucceeded(Event event) {
        SSLSession session = event.getSSLEngine().getSession();
        Counter.builder(METER_NAME)
                .baseUnit(BaseUnits.EVENTS)
                .description(DESCRIPTION)
                .tag(TAG_RESULT, "succeeded")
                .tag(TAG_PROTOCOL, session.getProtocol())
                .tag(TAG_CIPHER_SUITE, session.getCipherSuite())
                .tags(tags)
                .register(registry)
                .increment();
    }

    @Override
    public void handshakeFailed(Event event, Throwable failure) {
        handshakesFailed.increment();
    }

    public static void addToAllConnectors(Server server, MeterRegistry registry, Iterable<Tag> tags) {
        for (Connector connector : server.getConnectors()) {
            if (connector != null) {
                connector.addBean(new JettySslHandshakeMetrics(registry, connector, tags));
            }
        }
    }

    public static void addToAllConnectors(Server server, MeterRegistry registry) {
        addToAllConnectors(server, registry, Tags.empty());
    }
}<|MERGE_RESOLUTION|>--- conflicted
+++ resolved
@@ -41,10 +41,6 @@
  *
  * Alternatively, configure on all connectors with {@link JettySslHandshakeMetrics#addToAllConnectors(Server, MeterRegistry, Iterable)}.
  *
-<<<<<<< HEAD
- * @deprecated Scheduled for removal in 2.0.0, please use {@code io.micrometer.core.instrument.binder.jetty.JettySslHandshakeMetrics}
-=======
->>>>>>> 6fc6315b
  * @author John Karp
  * @author Johnny Lim
  * @since 1.5.0
