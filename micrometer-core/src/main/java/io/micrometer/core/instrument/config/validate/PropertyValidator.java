--- conflicted
+++ resolved
@@ -119,8 +119,6 @@
         }
     }
 
-<<<<<<< HEAD
-=======
     /**
      * Get a validated URI string.
      * @param config config
@@ -131,18 +129,12 @@
      * "https://github.com/micrometer-metrics/micrometer/issues/3903">gh-3903</a>
      * @since 1.9.14
      */
->>>>>>> a56b968b
     public static Validated<String> getUriString(MeterRegistryConfig config, String property) {
         String prefixedProperty = prefixedProperty(config, property);
         String value = config.get(prefixedProperty);
 
         try {
-<<<<<<< HEAD
-            return Validated.valid(prefixedProperty, value == null ? null : URI.create(value).toString())
-                    .map(url -> value);
-=======
             return Validated.valid(prefixedProperty, value == null ? null : URI.create(value)).map(uri -> value);
->>>>>>> a56b968b
         }
         catch (IllegalArgumentException ex) {
             return Validated.invalid(prefixedProperty, value, "must be a valid URI", InvalidReason.MALFORMED, ex);
