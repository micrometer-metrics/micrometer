--- conflicted
+++ resolved
@@ -119,13 +119,8 @@
             if (config.stepAlignment()) {
                 initialDelayMillis = initialDelayMillis - (clock.wallTime() % initialDelayMillis) + 1;
             }
-<<<<<<< HEAD
             scheduledExecutorService.scheduleAtFixedRate(this::publishSafelyOrSkipIfInProgress, initialDelayMillis,
                     stepMillis, TimeUnit.MILLISECONDS);
-=======
-            scheduledExecutorService.scheduleAtFixedRate(this::publishSafely, initialDelayMillis, stepMillis,
-                    TimeUnit.MILLISECONDS);
->>>>>>> 4634125a
         }
     }
 
