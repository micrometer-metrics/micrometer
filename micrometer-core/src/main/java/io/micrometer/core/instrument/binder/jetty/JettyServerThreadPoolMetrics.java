--- conflicted
+++ resolved
@@ -35,10 +35,6 @@
  *     }
  * </pre>
  *
-<<<<<<< HEAD
- * @deprecated Scheduled for removal in 2.0.0, please use {@code io.micrometer.core.instrument.binder.jetty.JettyServerThreadPoolMetrics}
-=======
->>>>>>> 6fc6315b
  * @author Manabu Matsuzaki
  * @author Andy Wilkinson
  * @author Johnny Lim
