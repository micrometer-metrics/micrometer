/*
 * Copyright 2017 VMware, Inc.
 *
 * Licensed under the Apache License, Version 2.0 (the "License");
 * you may not use this file except in compliance with the License.
 * You may obtain a copy of the License at
 *
 * https://www.apache.org/licenses/LICENSE-2.0
 *
 * Unless required by applicable law or agreed to in writing, software
 * distributed under the License is distributed on an "AS IS" BASIS,
 * WITHOUT WARRANTIES OR CONDITIONS OF ANY KIND, either express or implied.
 * See the License for the specific language governing permissions and
 * limitations under the License.
 */
package io.micrometer.core.instrument.binder.jersey.server;

import java.lang.annotation.Annotation;
import java.lang.reflect.AnnotatedElement;

<<<<<<< HEAD
/**
 * @deprecated Scheduled for removal in 2.0.0, please use {@code io.micrometer.core.instrument.binder.jersey.server.AnnotationFinder}
 */
@Deprecated
=======
>>>>>>> 6fc6315b
public interface AnnotationFinder {
    AnnotationFinder DEFAULT = new AnnotationFinder() {
    };

    /**
     * The default implementation performs a simple search for a declared annotation matching the search type.
     * Spring provides a more sophisticated annotation search utility that matches on meta-annotations as well.
     *
     * @param annotatedElement The element to search.
     * @param annotationType   The annotation type class.
     * @param <A>              Annotation type to search for.
     * @return A matching annotation.
     */
    @SuppressWarnings("unchecked")
    default <A extends Annotation> A findAnnotation(AnnotatedElement annotatedElement, Class<A> annotationType) {
        Annotation[] anns = annotatedElement.getDeclaredAnnotations();
        for (Annotation ann : anns) {
            if (ann.annotationType() == annotationType) {
                return (A) ann;
            }
        }
        return null;
    }
}<|MERGE_RESOLUTION|>--- conflicted
+++ resolved
@@ -18,13 +18,6 @@
 import java.lang.annotation.Annotation;
 import java.lang.reflect.AnnotatedElement;
 
-<<<<<<< HEAD
-/**
- * @deprecated Scheduled for removal in 2.0.0, please use {@code io.micrometer.core.instrument.binder.jersey.server.AnnotationFinder}
- */
-@Deprecated
-=======
->>>>>>> 6fc6315b
 public interface AnnotationFinder {
     AnnotationFinder DEFAULT = new AnnotationFinder() {
     };
