--- conflicted
+++ resolved
@@ -29,10 +29,6 @@
  *
  * @param <Q> The type of message received one or more times from the client.
  * @author Daniel Theuke (daniel.theuke@heuboe.de)
-<<<<<<< HEAD
- * @deprecated Scheduled for removal in 2.0.0, please use {@code io.micrometer.core.instrument.binder.grpc.MetricCollectingServerCallListener}
-=======
->>>>>>> 6fc6315b
  */
 class MetricCollectingServerCallListener<Q> extends SimpleForwardingServerCallListener<Q> {
 
