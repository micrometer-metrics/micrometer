--- conflicted
+++ resolved
@@ -25,10 +25,6 @@
 import io.micrometer.core.lang.NonNullFields;
 
 /**
-<<<<<<< HEAD
- * @deprecated Scheduled for removal in 2.0.0, please use {@code io.micrometer.core.instrument.binder.hystrix.MicrometerMetricsPublisher}
-=======
->>>>>>> 6fc6315b
  * @author Clint Checketts
  */
 @NonNullApi
