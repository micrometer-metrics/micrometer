/*
 * Copyright 2017 VMware, Inc.
 *
 * Licensed under the Apache License, Version 2.0 (the "License");
 * you may not use this file except in compliance with the License.
 * You may obtain a copy of the License at
 *
 * https://www.apache.org/licenses/LICENSE-2.0
 *
 * Unless required by applicable law or agreed to in writing, software
 * distributed under the License is distributed on an "AS IS" BASIS,
 * WITHOUT WARRANTIES OR CONDITIONS OF ANY KIND, either express or implied.
 * See the License for the specific language governing permissions and
 * limitations under the License.
 */
package io.micrometer.core.instrument.binder.jvm;

import io.micrometer.core.instrument.FunctionCounter;
import io.micrometer.core.instrument.Gauge;
import io.micrometer.core.instrument.MeterRegistry;
import io.micrometer.core.instrument.Tag;
import io.micrometer.core.instrument.binder.BaseUnits;
import io.micrometer.core.instrument.binder.MeterBinder;
import io.micrometer.core.lang.NonNullApi;
import io.micrometer.core.lang.NonNullFields;

import java.lang.management.ClassLoadingMXBean;
import java.lang.management.ManagementFactory;

import static java.util.Collections.emptyList;

<<<<<<< HEAD
/**
 * @deprecated Scheduled for removal in 2.0.0, please use {@code io.micrometer.core.instrument.binder.jvm.ClassLoaderMetrics}
 */
=======
>>>>>>> 6fc6315b
@NonNullApi
@NonNullFields
public class ClassLoaderMetrics implements MeterBinder {
    private final Iterable<Tag> tags;

    public ClassLoaderMetrics() {
        this(emptyList());
    }

    public ClassLoaderMetrics(Iterable<Tag> tags) {
        this.tags = tags;
    }

    @Override
    public void bindTo(MeterRegistry registry) {
        ClassLoadingMXBean classLoadingBean = ManagementFactory.getClassLoadingMXBean();

        Gauge.builder("jvm.classes.loaded", classLoadingBean, ClassLoadingMXBean::getLoadedClassCount)
                .tags(tags)
                .description("The number of classes that are currently loaded in the Java virtual machine")
                .baseUnit(BaseUnits.CLASSES)
                .register(registry);

        FunctionCounter.builder("jvm.classes.unloaded", classLoadingBean, ClassLoadingMXBean::getUnloadedClassCount)
                .tags(tags)
                .description("The total number of classes unloaded since the Java virtual machine has started execution")
                .baseUnit(BaseUnits.CLASSES)
                .register(registry);
    }
}<|MERGE_RESOLUTION|>--- conflicted
+++ resolved
@@ -29,12 +29,6 @@
 
 import static java.util.Collections.emptyList;
 
-<<<<<<< HEAD
-/**
- * @deprecated Scheduled for removal in 2.0.0, please use {@code io.micrometer.core.instrument.binder.jvm.ClassLoaderMetrics}
- */
-=======
->>>>>>> 6fc6315b
 @NonNullApi
 @NonNullFields
 public class ClassLoaderMetrics implements MeterBinder {
