--- conflicted
+++ resolved
@@ -20,12 +20,7 @@
 
 /**
  * Provides {@link Tag Tags} for Jersey request metrics.
-<<<<<<< HEAD
- *
- * @deprecated Scheduled for removal in 2.0.0, please use {@code io.micrometer.core.instrument.binder.jersey.server.JerseyTagsProvider}
-=======
  * 
->>>>>>> 6fc6315b
  * @author Michael Weirauch
  * @since 1.8.0
  */
