--- conflicted
+++ resolved
@@ -24,13 +24,6 @@
 import java.util.function.ToLongFunction;
 import java.util.stream.Stream;
 
-<<<<<<< HEAD
-/**
- * @deprecated Scheduled for removal in 2.0.0, please use {@code io.micrometer.core.instrument.binder.jvm.JvmMemory}
- */
-@Deprecated
-=======
->>>>>>> 6fc6315b
 class JvmMemory {
 
     private JvmMemory() {
