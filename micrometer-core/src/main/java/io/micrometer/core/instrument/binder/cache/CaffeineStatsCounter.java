/*
 * Copyright 2021 VMware, Inc.
 *
 * Licensed under the Apache License, Version 2.0 (the "License");
 * you may not use this file except in compliance with the License.
 * You may obtain a copy of the License at
 *
 * https://www.apache.org/licenses/LICENSE-2.0
 *
 * Unless required by applicable law or agreed to in writing, software
 * distributed under the License is distributed on an "AS IS" BASIS,
 * WITHOUT WARRANTIES OR CONDITIONS OF ANY KIND, either express or implied.
 * See the License for the specific language governing permissions and
 * limitations under the License.
 */
package io.micrometer.core.instrument.binder.cache;

import static java.util.Objects.requireNonNull;

import com.github.benmanes.caffeine.cache.Cache;
import com.github.benmanes.caffeine.cache.RemovalCause;
import com.github.benmanes.caffeine.cache.stats.CacheStats;
import com.github.benmanes.caffeine.cache.stats.StatsCounter;
import io.micrometer.core.instrument.Counter;
import io.micrometer.core.instrument.DistributionSummary;
import io.micrometer.core.instrument.Gauge;
import io.micrometer.core.instrument.MeterRegistry;
import io.micrometer.core.instrument.Tag;
import io.micrometer.core.instrument.Tags;
import io.micrometer.core.instrument.Timer;
import io.micrometer.core.lang.NonNullApi;
import io.micrometer.core.lang.NonNullFields;

import java.util.Arrays;
import java.util.EnumMap;
import java.util.concurrent.TimeUnit;

/**
 * A {@link StatsCounter} instrumented with Micrometer. This will provide more detailed metrics than using
 * {@link CaffeineCacheMetrics}.
 * <p>
 * Note that this doesn't instrument the cache's size by default. Use {@link #registerSizeMetric(Cache)} to do so after
 * the cache has been built.
 * <p>
 * Use {@link com.github.benmanes.caffeine.cache.Caffeine#recordStats} to supply this class to the cache builder:
 * <pre>{@code
 * MeterRegistry registry = ...;
 * Cache<Key, Graph> graphs = Caffeine.newBuilder()
 *     .maximumSize(10_000)
 *     .recordStats(() -> new CaffeineStatsCounter(registry, "graphs"))
 *     .build();
 * }</pre>
 *
<<<<<<< HEAD
 * @deprecated Scheduled for removal in 2.0.0, please use {@code io.micrometer.core.instrument.binder.cache.CaffeineStatsCounter}
=======
>>>>>>> 6fc6315b
 * @author Ben Manes
 * @author John Karp
 * @author Johnny Lim
 * @see CaffeineCacheMetrics
 * @since 1.7.0
 */
@NonNullApi
@NonNullFields
public final class CaffeineStatsCounter implements StatsCounter {

    private final MeterRegistry registry;
    private final Tags tags;

    private final Counter hitCount;
    private final Counter missCount;
    private final Timer loadSuccesses;
    private final Timer loadFailures;
    private final EnumMap<RemovalCause, DistributionSummary> evictionMetrics;

    /**
     * Constructs an instance for use by a single cache.
     *
     * @param registry  the registry of metric instances
     * @param cacheName will be used to tag metrics with "cache".
     */
    public CaffeineStatsCounter(MeterRegistry registry, String cacheName) {
        this(registry, cacheName, Tags.empty());
    }

    /**
     * Constructs an instance for use by a single cache.
     *
     * @param registry  the registry of metric instances
     * @param cacheName will be used to tag metrics with "cache".
     * @param extraTags tags to apply to all recorded metrics.
     */
    public CaffeineStatsCounter(MeterRegistry registry, String cacheName, Iterable<Tag> extraTags) {
        requireNonNull(registry);
        requireNonNull(cacheName);
        requireNonNull(extraTags);
        this.registry = registry;
        this.tags = Tags.concat(extraTags, "cache", cacheName);

        hitCount = Counter.builder("cache.gets").tag("result", "hit").tags(tags)
                .description("The number of times cache lookup methods have returned a cached value.")
                .register(registry);
        missCount = Counter.builder("cache.gets").tag("result", "miss").tags(tags)
                .description("The number of times cache lookup methods have returned an uncached (newly loaded) value.")
                .register(registry);
        loadSuccesses = Timer.builder("cache.loads").tag("result", "success").tags(tags)
                .description("Successful cache loads.").register(registry);
        loadFailures = Timer.builder("cache.loads").tag("result", "failure").tags(tags)
                .description("Failed cache loads.").register(registry);

        evictionMetrics = new EnumMap<>(RemovalCause.class);
        Arrays.stream(RemovalCause.values()).forEach(cause -> evictionMetrics.put(
                cause,
                DistributionSummary.builder("cache.evictions").tag("cause", cause.name()).tags(tags)
                        .description("Entries evicted from cache.").register(registry)));
    }

    /**
     * Register a gauge for the size of the given cache.
     *
     * @param cache cache to register a gauge for its size
     */
    public void registerSizeMetric(Cache<?, ?> cache) {
        Gauge.builder("cache.size", cache, Cache::estimatedSize).tags(tags)
                .description("The approximate number of entries in this cache.")
                .register(registry);
    }

    @Override
    public void recordHits(int count) {
        hitCount.increment(count);
    }

    @Override
    public void recordMisses(int count) {
        missCount.increment(count);
    }

    @Override
    public void recordLoadSuccess(long loadTime) {
        loadSuccesses.record(loadTime, TimeUnit.NANOSECONDS);
    }

    @Override
    public void recordLoadFailure(long loadTime) {
        loadFailures.record(loadTime, TimeUnit.NANOSECONDS);
    }

    @SuppressWarnings("deprecation")
    public void recordEviction() {
    }

    @Override
    public void recordEviction(int weight, RemovalCause cause) {
        evictionMetrics.get(cause).record(weight);
    }

    @Override
    public CacheStats snapshot() {
        return CacheStats.of(
                (long) hitCount.count(),
                (long) missCount.count(),
                loadSuccesses.count(),
                loadFailures.count(),
                (long) loadSuccesses.totalTime(TimeUnit.NANOSECONDS)
                        + (long) loadFailures.totalTime(TimeUnit.NANOSECONDS),
                evictionMetrics.values().stream().mapToLong(DistributionSummary::count).sum(),
                (long) evictionMetrics.values().stream().mapToDouble(DistributionSummary::totalAmount).sum()
        );
    }

    @Override
    public String toString() {
        return snapshot().toString();
    }
}<|MERGE_RESOLUTION|>--- conflicted
+++ resolved
@@ -51,10 +51,6 @@
  *     .build();
  * }</pre>
  *
-<<<<<<< HEAD
- * @deprecated Scheduled for removal in 2.0.0, please use {@code io.micrometer.core.instrument.binder.cache.CaffeineStatsCounter}
-=======
->>>>>>> 6fc6315b
  * @author Ben Manes
  * @author John Karp
  * @author Johnny Lim
