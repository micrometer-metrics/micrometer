--- conflicted
+++ resolved
@@ -21,10 +21,6 @@
 /**
  * Provides {@link Tag Tags} for Mongo connection pool metrics.
  *
-<<<<<<< HEAD
- * @deprecated Scheduled for removal in 2.0.0, please use {@code io.micrometer.core.instrument.binder.mongodb.MongoConnectionPoolTagsProvider}
-=======
->>>>>>> 6fc6315b
  * @author Gustavo Monarin
  * @since 1.7.0
  */
