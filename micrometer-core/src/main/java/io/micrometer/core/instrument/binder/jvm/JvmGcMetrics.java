/**
 * Copyright 2017 Pivotal Software, Inc.
 * <p>
 * Licensed under the Apache License, Version 2.0 (the "License");
 * you may not use this file except in compliance with the License.
 * You may obtain a copy of the License at
 * <p>
 * https://www.apache.org/licenses/LICENSE-2.0
 * <p>
 * Unless required by applicable law or agreed to in writing, software
 * distributed under the License is distributed on an "AS IS" BASIS,
 * WITHOUT WARRANTIES OR CONDITIONS OF ANY KIND, either express or implied.
 * See the License for the specific language governing permissions and
 * limitations under the License.
 */
package io.micrometer.core.instrument.binder.jvm;

import com.sun.management.GarbageCollectionNotificationInfo;
import com.sun.management.GcInfo;
import io.micrometer.core.instrument.*;
import io.micrometer.core.instrument.binder.MeterBinder;
import io.micrometer.core.lang.NonNullApi;
import io.micrometer.core.lang.NonNullFields;
import io.micrometer.core.lang.Nullable;

import javax.management.ListenerNotFoundException;
import javax.management.NotificationEmitter;
import javax.management.NotificationListener;
import javax.management.openmbean.CompositeData;
import java.lang.management.GarbageCollectorMXBean;
import java.lang.management.ManagementFactory;
import java.lang.management.MemoryPoolMXBean;
import java.lang.management.MemoryUsage;
import java.util.HashMap;
import java.util.List;
import java.util.Map;
import java.util.concurrent.CopyOnWriteArrayList;
import java.util.concurrent.TimeUnit;
import java.util.concurrent.atomic.AtomicLong;

import static java.util.Collections.emptyList;

/**
 * Generalization of which parts of the heap are considered "young" or "old" for multiple GC implementations
 */
@NonNullApi
enum GcGenerationAge {
    OLD,
    YOUNG,
    UNKNOWN;

    private static Map<String, GcGenerationAge> knownCollectors = new HashMap<String, GcGenerationAge>() {{
        put("ConcurrentMarkSweep", OLD);
        put("Copy", YOUNG);
        put("G1 Old Generation", OLD);
        put("G1 Young Generation", YOUNG);
        put("MarkSweepCompact", OLD);
        put("PS MarkSweep", OLD);
        put("PS Scavenge", YOUNG);
        put("ParNew", YOUNG);
    }};

    static GcGenerationAge fromName(String name) {
        GcGenerationAge t = knownCollectors.get(name);
        return (t == null) ? UNKNOWN : t;
    }
}

/**
 * Record metrics that report a number of statistics related to garbage
 * collection emanating from the MXBean and also adds information about GC causes.
 *
 * @see GarbageCollectorMXBean
 */
@NonNullApi
@NonNullFields
<<<<<<< HEAD
public class JvmGcMetrics implements MeterBinder {
=======
public class JvmGcMetrics implements MeterBinder, AutoCloseable {

    private static final Logger logger = LoggerFactory.getLogger(JvmGcMetrics.class);

>>>>>>> c8750ad2
    private boolean managementExtensionsPresent = isManagementExtensionsPresent();

    private Iterable<Tag> tags;

    @Nullable
    private String youngGenPoolName;

    @Nullable
    private String oldGenPoolName;

    private final List<Runnable> notificationListenerCleanUpRunnables = new CopyOnWriteArrayList<>();

    public JvmGcMetrics() {
        this(emptyList());
    }

    public JvmGcMetrics(Iterable<Tag> tags) {
        for (MemoryPoolMXBean mbean : ManagementFactory.getMemoryPoolMXBeans()) {
            if (isYoungGenPool(mbean.getName()))
                youngGenPoolName = mbean.getName();
            if (isOldGenPool(mbean.getName()))
                oldGenPoolName = mbean.getName();
        }
        this.tags = tags;
    }

    @Override
    public void bindTo(MeterRegistry registry) {
        AtomicLong maxDataSize = new AtomicLong(0L);
        Gauge.builder("jvm.gc.max.data.size", maxDataSize, AtomicLong::get)
                .tags(tags)
                .description("Max size of old generation memory pool")
                .baseUnit("bytes")
                .register(registry);

        AtomicLong liveDataSize = new AtomicLong(0L);

        Gauge.builder("jvm.gc.live.data.size", liveDataSize, AtomicLong::get)
                .tags(tags)
                .description("Size of old generation memory pool after a full GC")
                .baseUnit("bytes")
                .register(registry);

        Counter promotedBytes = Counter.builder("jvm.gc.memory.promoted").tags(tags)
                .baseUnit("bytes")
                .description("Count of positive increases in the size of the old generation memory pool before GC to after GC")
                .register(registry);

        Counter allocatedBytes = Counter.builder("jvm.gc.memory.allocated").tags(tags)
                .baseUnit("bytes")
                .description("Incremented for an increase in the size of the young generation memory pool after one GC to before the next")
                .register(registry);

        if (this.managementExtensionsPresent) {
            // start watching for GC notifications
            final AtomicLong youngGenSizeAfter = new AtomicLong(0L);

            for (GarbageCollectorMXBean mbean : ManagementFactory.getGarbageCollectorMXBeans()) {
                if (mbean instanceof NotificationEmitter) {
                    NotificationListener notificationListener = (notification, ref) -> {
                        final String type = notification.getType();
                        if (type.equals(GarbageCollectionNotificationInfo.GARBAGE_COLLECTION_NOTIFICATION)) {
                            CompositeData cd = (CompositeData) notification.getUserData();
                            GarbageCollectionNotificationInfo notificationInfo = GarbageCollectionNotificationInfo.from(cd);

                            if (isConcurrentPhase(notificationInfo.getGcCause())) {
                                Timer.builder("jvm.gc.concurrent.phase.time")
                                        .tags(tags)
                                        .tags("action", notificationInfo.getGcAction(), "cause", notificationInfo.getGcCause())
                                        .description("Time spent in concurrent phase")
                                        .register(registry)
                                        .record(notificationInfo.getGcInfo().getDuration(), TimeUnit.MILLISECONDS);
                            } else {
                                Timer.builder("jvm.gc.pause")
                                        .tags(tags)
                                        .tags("action", notificationInfo.getGcAction(),
                                                "cause", notificationInfo.getGcCause())
                                        .description("Time spent in GC pause")
                                        .register(registry)
                                        .record(notificationInfo.getGcInfo().getDuration(), TimeUnit.MILLISECONDS);
                            }

                            GcInfo gcInfo = notificationInfo.getGcInfo();

                            // Update promotion and allocation counters
                            final Map<String, MemoryUsage> before = gcInfo.getMemoryUsageBeforeGc();
                            final Map<String, MemoryUsage> after = gcInfo.getMemoryUsageAfterGc();

                            if (oldGenPoolName != null) {
                                final long oldBefore = before.get(oldGenPoolName).getUsed();
                                final long oldAfter = after.get(oldGenPoolName).getUsed();
                                final long delta = oldAfter - oldBefore;
                                if (delta > 0L) {
                                    promotedBytes.increment(delta);
                                }

                                // Some GC implementations such as G1 can reduce the old gen size as part of a minor GC. To track the
                                // live data size we record the value if we see a reduction in the old gen heap size or
                                // after a major GC.
                                if (oldAfter < oldBefore || GcGenerationAge.fromName(notificationInfo.getGcName()) == GcGenerationAge.OLD) {
                                    liveDataSize.set(oldAfter);
                                    final long oldMaxAfter = after.get(oldGenPoolName).getMax();
                                    maxDataSize.set(oldMaxAfter);
                                }
                            }

                            if (youngGenPoolName != null) {
                                final long youngBefore = before.get(youngGenPoolName).getUsed();
                                final long youngAfter = after.get(youngGenPoolName).getUsed();
                                final long delta = youngBefore - youngGenSizeAfter.get();
                                youngGenSizeAfter.set(youngAfter);
                                if (delta > 0L) {
                                    allocatedBytes.increment(delta);
                                }
                            }
                        }
                    };
                    NotificationEmitter notificationEmitter = (NotificationEmitter) mbean;
                    notificationEmitter.addNotificationListener(notificationListener, null, null);
                    notificationListenerCleanUpRunnables.add(() -> {
                        try {
                            notificationEmitter.removeNotificationListener(notificationListener);
                        } catch (ListenerNotFoundException ignore) {
                        }
                    });
                }
            }
        }
    }

    private static boolean isManagementExtensionsPresent() {
        try {
            Class.forName("com.sun.management.GarbageCollectionNotificationInfo", false,
                    JvmGcMetrics.class.getClassLoader());
            return true;
        } catch (Throwable e) {
            // We are operating in a JVM without access to this level of detail
            return false;
        }
    }

    private boolean isConcurrentPhase(String cause) {
        return "No GC".equals(cause);
    }

    private boolean isOldGenPool(String name) {
        return name.endsWith("Old Gen") || name.endsWith("Tenured Gen");
    }

    private boolean isYoungGenPool(String name) {
        return name.endsWith("Eden Space");
    }

    @Override
    public void close() {
        notificationListenerCleanUpRunnables.forEach(Runnable::run);
    }

}<|MERGE_RESOLUTION|>--- conflicted
+++ resolved
@@ -22,6 +22,8 @@
 import io.micrometer.core.lang.NonNullApi;
 import io.micrometer.core.lang.NonNullFields;
 import io.micrometer.core.lang.Nullable;
+import org.slf4j.Logger;
+import org.slf4j.LoggerFactory;
 
 import javax.management.ListenerNotFoundException;
 import javax.management.NotificationEmitter;
@@ -74,14 +76,10 @@
  */
 @NonNullApi
 @NonNullFields
-<<<<<<< HEAD
-public class JvmGcMetrics implements MeterBinder {
-=======
 public class JvmGcMetrics implements MeterBinder, AutoCloseable {
 
     private static final Logger logger = LoggerFactory.getLogger(JvmGcMetrics.class);
 
->>>>>>> c8750ad2
     private boolean managementExtensionsPresent = isManagementExtensionsPresent();
 
     private Iterable<Tag> tags;
@@ -219,6 +217,8 @@
             return true;
         } catch (Throwable e) {
             // We are operating in a JVM without access to this level of detail
+            logger.warn("GC notifications will not be available because " +
+                "com.sun.management.GarbageCollectionNotificationInfo is not present");
             return false;
         }
     }
