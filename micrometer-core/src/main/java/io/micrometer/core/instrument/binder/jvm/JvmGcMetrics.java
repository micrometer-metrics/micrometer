/*
 * Copyright 2017 VMware, Inc.
 *
 * Licensed under the Apache License, Version 2.0 (the "License");
 * you may not use this file except in compliance with the License.
 * You may obtain a copy of the License at
 *
 * https://www.apache.org/licenses/LICENSE-2.0
 *
 * Unless required by applicable law or agreed to in writing, software
 * distributed under the License is distributed on an "AS IS" BASIS,
 * WITHOUT WARRANTIES OR CONDITIONS OF ANY KIND, either express or implied.
 * See the License for the specific language governing permissions and
 * limitations under the License.
 */
package io.micrometer.core.instrument.binder.jvm;

import com.sun.management.GarbageCollectionNotificationInfo;
import com.sun.management.GcInfo;
import io.micrometer.common.lang.NonNullApi;
import io.micrometer.common.lang.NonNullFields;
import io.micrometer.common.lang.Nullable;
import io.micrometer.common.util.internal.logging.InternalLogger;
import io.micrometer.common.util.internal.logging.InternalLoggerFactory;
import io.micrometer.core.instrument.Timer;
import io.micrometer.core.instrument.*;
import io.micrometer.core.instrument.binder.BaseUnits;
import io.micrometer.core.instrument.binder.MeterBinder;

import javax.management.ListenerNotFoundException;
import javax.management.Notification;
import javax.management.NotificationEmitter;
import javax.management.NotificationListener;
import javax.management.openmbean.CompositeData;
import java.lang.management.GarbageCollectorMXBean;
import java.lang.management.ManagementFactory;
import java.lang.management.MemoryPoolMXBean;
import java.lang.management.MemoryUsage;
import java.util.*;
import java.util.concurrent.CopyOnWriteArrayList;
import java.util.concurrent.TimeUnit;
import java.util.concurrent.atomic.AtomicLong;

import static io.micrometer.core.instrument.binder.jvm.JvmMemory.*;
import static java.util.Collections.emptyList;

/**
 * Record metrics that report a number of statistics related to garbage collection
 * emanating from the MXBean and also adds information about GC causes.
 * <p>
 * This provides metrics for OpenJDK garbage collectors (serial, parallel, G1, Shenandoah,
 * ZGC), OpenJ9 garbage collectors (gencon, balanced, opthruput, optavgpause, metronome)
 * and for Azul Prime's (formerly Zing) C4 GC (formerly GPGC).
 * <p>
 * WARNING: Older versions of Azul Prime (Zing) did not report timing information about
 * pauses and cycles correctly (duration of GC pauses and duration of the concurrent part
 * of the GC which runs in parallel to application threads and is not stopping the
 * application). See the
 * <a href="https://docs.azul.com/prime/release-notes#prime_stream_22_12_0_0">release
 * notes</a> and <a href="https://bugs.openjdk.org/browse/JDK-8265136">JDK-8265136</a>. If
 * you want better accuracy, please make sure that you use a newer version and the new
 * metrics are enabled.
 *
 * @author Jon Schneider
 * @author Tommy Ludwig
 * @author Andrew Krasny
 * @see GarbageCollectorMXBean
 */
@NonNullApi
@NonNullFields
public class JvmGcMetrics implements MeterBinder, AutoCloseable {

    private static final InternalLogger log = InternalLoggerFactory.getInstance(JvmGcMetrics.class);

    private final boolean managementExtensionsPresent = isManagementExtensionsPresent();

    // VisibleForTesting
    final boolean isGenerationalGc = isGenerationalGcConfigured();

    private final Iterable<Tag> tags;

    @Nullable
    private String allocationPoolName;

    private final Set<String> longLivedPoolNames = new HashSet<>();

    private final List<Runnable> notificationListenerCleanUpRunnables = new CopyOnWriteArrayList<>();

    private Counter allocatedBytes;

    @Nullable
    private Counter promotedBytes;

    private AtomicLong allocationPoolSizeAfter;

    private AtomicLong liveDataSize;

    private AtomicLong maxDataSize;

    public JvmGcMetrics() {
        this(emptyList());
    }

    public JvmGcMetrics(Iterable<Tag> tags) {
        for (MemoryPoolMXBean mbean : ManagementFactory.getMemoryPoolMXBeans()) {
            String name = mbean.getName();
            if (isAllocationPool(name)) {
                allocationPoolName = name;
            }
            if (isLongLivedPool(name)) {
                longLivedPoolNames.add(name);
            }
        }
        this.tags = tags;
    }

    // VisibleForTesting
    GcMetricsNotificationListener gcNotificationListener;

    @Override
    public void bindTo(MeterRegistry registry) {
        if (!this.managementExtensionsPresent) {
            return;
        }

        gcNotificationListener = new GcMetricsNotificationListener(registry);

        double maxLongLivedPoolBytes = getLongLivedHeapPools()
            .mapToDouble(mem -> getUsageValue(mem, MemoryUsage::getMax))
            .sum();

        maxDataSize = new AtomicLong((long) maxLongLivedPoolBytes);
        Gauge.builder("jvm.gc.max.data.size", maxDataSize, AtomicLong::get)
            .tags(tags)
            .description("Max size of long-lived heap memory pool")
            .baseUnit(BaseUnits.BYTES)
            .register(registry);

        liveDataSize = new AtomicLong();

        Gauge.builder("jvm.gc.live.data.size", liveDataSize, AtomicLong::get)
            .tags(tags)
            .description("Size of long-lived heap memory pool after reclamation")
            .baseUnit(BaseUnits.BYTES)
            .register(registry);

        allocatedBytes = Counter.builder("jvm.gc.memory.allocated")
            .tags(tags)
            .baseUnit(BaseUnits.BYTES)
            .description(
                    "Incremented for an increase in the size of the (young) heap memory pool after one GC to before the next")
            .register(registry);

        promotedBytes = (isGenerationalGc) ? Counter.builder("jvm.gc.memory.promoted")
            .tags(tags)
            .baseUnit(BaseUnits.BYTES)
            .description(
                    "Count of positive increases in the size of the old generation memory pool before GC to after GC")
            .register(registry) : null;

        allocationPoolSizeAfter = new AtomicLong(0L);

        for (GarbageCollectorMXBean gcBean : ManagementFactory.getGarbageCollectorMXBeans()) {
            if (!(gcBean instanceof NotificationEmitter)) {
                continue;
            }
            NotificationEmitter notificationEmitter = (NotificationEmitter) gcBean;
            notificationEmitter.addNotificationListener(gcNotificationListener, notification -> notification.getType()
                .equals(GarbageCollectionNotificationInfo.GARBAGE_COLLECTION_NOTIFICATION), null);
            notificationListenerCleanUpRunnables.add(() -> {
                try {
                    notificationEmitter.removeNotificationListener(gcNotificationListener);
                }
                catch (ListenerNotFoundException ignore) {
                }
            });
        }
    }

    class GcMetricsNotificationListener implements NotificationListener {

        private final MeterRegistry registry;

        GcMetricsNotificationListener(MeterRegistry registry) {
            this.registry = registry;
        }

        @Override
        public void handleNotification(Notification notification, Object ref) {
            CompositeData cd = (CompositeData) notification.getUserData();
            GarbageCollectionNotificationInfo notificationInfo = GarbageCollectionNotificationInfo.from(cd);

            String gcName = notificationInfo.getGcName();
            String gcCause = notificationInfo.getGcCause();
            String gcAction = notificationInfo.getGcAction();
            GcInfo gcInfo = notificationInfo.getGcInfo();
            long duration = gcInfo.getDuration();

            Tags gcTags = Tags.of("gc", gcName, "action", gcAction, "cause", gcCause).and(tags);
            if (isConcurrentPhase(gcCause, gcName)) {
                Timer.builder("jvm.gc.concurrent.phase.time")
                    .tags(gcTags)
                    .description("Time spent in concurrent phase")
                    .register(registry)
                    .record(duration, TimeUnit.MILLISECONDS);
            }
            else {
                Timer.builder("jvm.gc.pause")
                    .tags(gcTags)
                    .description("Time spent in GC pause")
                    .register(registry)
                    .record(duration, TimeUnit.MILLISECONDS);
            }

            final Map<String, MemoryUsage> before = gcInfo.getMemoryUsageBeforeGc();
            final Map<String, MemoryUsage> after = gcInfo.getMemoryUsageAfterGc();

            countPoolSizeDelta(before, after);

            final long longLivedBefore = longLivedPoolNames.stream()
                .mapToLong(pool -> before.get(pool).getUsed())
                .sum();
            final long longLivedAfter = longLivedPoolNames.stream().mapToLong(pool -> after.get(pool).getUsed()).sum();
            if (isGenerationalGc) {
                final long delta = longLivedAfter - longLivedBefore;
                if (delta > 0L) {
                    promotedBytes.increment(delta);
                }
            }

            // Some GC implementations such as G1 can reduce the old gen size as part of a
<<<<<<< HEAD
            // minor GC. To track the
            // live data size we record the value if we see a reduction in the long-lived
            // heap size or
            // after a major/non-generational GC.
            if (longLivedAfter < longLivedBefore || shouldUpdateDataSizeMetrics(gcName)) {
=======
            // minor GC. To track the live data size we record the value if we see a
            // reduction in the long-lived
            // heap size or after a major/non-generational GC. In some cases,
            // longLivedAfter is 0, we ignore those notifications, see: gh-4497.
            if (longLivedAfter > 0 && (longLivedAfter < longLivedBefore
                    || shouldUpdateDataSizeMetrics(notificationInfo.getGcName()))) {
>>>>>>> 563012bb
                liveDataSize.set(longLivedAfter);
                maxDataSize.set(longLivedPoolNames.stream().mapToLong(pool -> after.get(pool).getMax()).sum());
            }
        }

        private void countPoolSizeDelta(Map<String, MemoryUsage> before, Map<String, MemoryUsage> after) {
            if (allocationPoolName == null) {
                return;
            }
            final long beforeBytes = before.get(allocationPoolName).getUsed();
            final long afterBytes = after.get(allocationPoolName).getUsed();
            final long delta = beforeBytes - allocationPoolSizeAfter.get();
            allocationPoolSizeAfter.set(afterBytes);
            if (delta > 0L) {
                allocatedBytes.increment(delta);
            }
        }

        private boolean shouldUpdateDataSizeMetrics(String gcName) {
            return nonGenerationalGcShouldUpdateDataSize(gcName) || isMajorGenerationalGc(gcName);
        }

        private boolean isMajorGenerationalGc(String gcName) {
            return GcGenerationAge.fromGcName(gcName) == GcGenerationAge.OLD;
        }

        private boolean nonGenerationalGcShouldUpdateDataSize(String gcName) {
            return !isGenerationalGc
                    // Skip Shenandoah and ZGC gc notifications with the name Pauses due
                    // to missing memory pool size info
                    && !gcName.endsWith("Pauses");
        }

    }

    private boolean isGenerationalGcConfigured() {
        // Azul Prime's (formerly Zing) C4 GC (formerly GPGC) is always generational
        // and having more than one non-'tenured' pools is also considered to be
        // generational.
        int nonTenuredPools = 0;
        for (MemoryPoolMXBean bean : ManagementFactory.getMemoryPoolMXBeans()) {
            if (JvmMemory.isHeap(bean)) {
                String name = bean.getName();
                if (!name.contains("tenured")) {
                    nonTenuredPools++;
                    if (nonTenuredPools == 2) {
                        return true;
                    }
                }
                if (name.contains("GPGC")) {
                    return true;
                }
            }
        }
        return false;
    }

    private static boolean isManagementExtensionsPresent() {
        if (ManagementFactory.getMemoryPoolMXBeans().isEmpty()) {
            // Substrate VM, for example, doesn't provide or support these beans (yet)
            log.warn("GC notifications will not be available because MemoryPoolMXBeans are not provided by the JVM");
            return false;
        }

        try {
            Class.forName("com.sun.management.GarbageCollectionNotificationInfo", false,
                    MemoryPoolMXBean.class.getClassLoader());
            return true;
        }
        catch (Throwable e) {
            // We are operating in a JVM without access to this level of detail
            log.warn("GC notifications will not be available because "
                    + "com.sun.management.GarbageCollectionNotificationInfo is not present");
            return false;
        }
    }

    @Override
    public void close() {
        notificationListenerCleanUpRunnables.forEach(Runnable::run);
    }

    /**
     * Generalization of which parts of the heap are considered "young" or "old" for
     * multiple GC implementations
     */
    @NonNullApi
    enum GcGenerationAge {

        OLD, YOUNG, UNKNOWN;

        private static final Map<String, GcGenerationAge> knownCollectors = new HashMap<String, GcGenerationAge>() {
            {
                put("ConcurrentMarkSweep", OLD);
                put("Copy", YOUNG);
                put("G1 Old Generation", OLD);
                put("G1 Young Generation", YOUNG);
                put("MarkSweepCompact", OLD);
                put("PS MarkSweep", OLD);
                put("PS Scavenge", YOUNG);
                put("ParNew", YOUNG);
                put("global", OLD);
                put("scavenge", YOUNG);
                put("partial gc", YOUNG);
                put("global garbage collect", OLD);
                put("Epsilon", OLD);
                // GPGC (Azul's C4, see:
                // https://docs.azul.com/prime/release-notes#prime_stream_22_12_0_0)
                put("GPGC New", YOUNG); // old naming
                put("GPGC Old", OLD); // old naming
                put("GPGC New Cycles", YOUNG); // new naming
                put("GPGC Old Cycles", OLD); // new naming
                put("GPGC New Pauses", YOUNG); // new naming
                put("GPGC Old Pauses", OLD); // new naming
            }
        };

        static GcGenerationAge fromGcName(String gcName) {
            return knownCollectors.getOrDefault(gcName, UNKNOWN);
        }

    }

}<|MERGE_RESOLUTION|>--- conflicted
+++ resolved
@@ -229,20 +229,11 @@
             }
 
             // Some GC implementations such as G1 can reduce the old gen size as part of a
-<<<<<<< HEAD
-            // minor GC. To track the
-            // live data size we record the value if we see a reduction in the long-lived
-            // heap size or
-            // after a major/non-generational GC.
-            if (longLivedAfter < longLivedBefore || shouldUpdateDataSizeMetrics(gcName)) {
-=======
             // minor GC. To track the live data size we record the value if we see a
             // reduction in the long-lived
             // heap size or after a major/non-generational GC. In some cases,
             // longLivedAfter is 0, we ignore those notifications, see: gh-4497.
-            if (longLivedAfter > 0 && (longLivedAfter < longLivedBefore
-                    || shouldUpdateDataSizeMetrics(notificationInfo.getGcName()))) {
->>>>>>> 563012bb
+            if (longLivedAfter > 0 && (longLivedAfter < longLivedBefore || shouldUpdateDataSizeMetrics(gcName))) {
                 liveDataSize.set(longLivedAfter);
                 maxDataSize.set(longLivedPoolNames.stream().mapToLong(pool -> after.get(pool).getMax()).sum());
             }
