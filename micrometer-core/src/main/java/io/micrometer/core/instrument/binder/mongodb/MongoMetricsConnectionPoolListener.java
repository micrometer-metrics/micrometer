/*
 * Copyright 2019 VMware, Inc.
 *
 * Licensed under the Apache License, Version 2.0 (the "License");
 * you may not use this file except in compliance with the License.
 * You may obtain a copy of the License at
 *
 * https://www.apache.org/licenses/LICENSE-2.0
 *
 * Unless required by applicable law or agreed to in writing, software
 * distributed under the License is distributed on an "AS IS" BASIS,
 * WITHOUT WARRANTIES OR CONDITIONS OF ANY KIND, either express or implied.
 * See the License for the specific language governing permissions and
 * limitations under the License.
 */
package io.micrometer.core.instrument.binder.mongodb;

import com.mongodb.client.MongoClient;
import com.mongodb.connection.ServerId;
import com.mongodb.event.*;
import io.micrometer.core.annotation.Incubating;
import io.micrometer.core.instrument.Gauge;
import io.micrometer.core.instrument.Meter;
import io.micrometer.core.instrument.MeterRegistry;
import io.micrometer.core.lang.NonNullApi;
import io.micrometer.core.lang.NonNullFields;

import java.util.ArrayList;
import java.util.List;
import java.util.Map;
import java.util.concurrent.ConcurrentHashMap;
import java.util.concurrent.atomic.AtomicInteger;

/**
 * {@link ConnectionPoolListener} for collecting connection pool metrics from {@link MongoClient}.
 *
<<<<<<< HEAD
 * @deprecated Scheduled for removal in 2.0.0, please use {@code io.micrometer.core.instrument.binder.mongodb.MongoMetricsConnectionPoolListener}
=======
>>>>>>> 6fc6315b
 * @author Christophe Bornet
 * @author Jonatan Ivanov
 * @since 1.2.0
 * @implNote This implementation requires MongoDB Java driver 4 or later.
 */
@NonNullApi
@NonNullFields
@Incubating(since = "1.2.0")
public class MongoMetricsConnectionPoolListener implements ConnectionPoolListener {

    private static final String METRIC_PREFIX = "mongodb.driver.pool.";

    private final Map<ServerId, AtomicInteger> poolSizes = new ConcurrentHashMap<>();
    private final Map<ServerId, AtomicInteger> checkedOutCounts = new ConcurrentHashMap<>();
    private final Map<ServerId, AtomicInteger> waitQueueSizes = new ConcurrentHashMap<>();
    private final Map<ServerId, List<Meter>> meters = new ConcurrentHashMap<>();

    private final MeterRegistry registry;
    private final MongoConnectionPoolTagsProvider tagsProvider;

    /**
     * Create a new {@code MongoMetricsConnectionPoolListener}.
     *
     * @param registry registry to use
     */
    public MongoMetricsConnectionPoolListener(MeterRegistry registry) {
        this(registry, new DefaultMongoConnectionPoolTagsProvider());
    }

    /**
     * Create a new {@code MongoMetricsConnectionPoolListener}.
     *
     * @param registry registry to use
     * @param tagsProvider tags provider to use
     * @since 1.7.0
     */
    public MongoMetricsConnectionPoolListener(MeterRegistry registry, MongoConnectionPoolTagsProvider tagsProvider) {
        this.registry = registry;
        this.tagsProvider = tagsProvider;
    }

    @Override
    public void connectionPoolCreated(ConnectionPoolCreatedEvent event) {
        List<Meter> connectionMeters = new ArrayList<>();
        connectionMeters.add(registerGauge(event, METRIC_PREFIX + "size",
                "the current size of the connection pool, including idle and and in-use members", poolSizes));
        connectionMeters.add(registerGauge(event, METRIC_PREFIX + "checkedout",
                "the count of connections that are currently in use", checkedOutCounts));
        connectionMeters.add(registerGauge(event, METRIC_PREFIX + "waitqueuesize",
                "the current size of the wait queue for a connection from the pool", waitQueueSizes));
        meters.put(event.getServerId(), connectionMeters);
    }

    @Override
    public void connectionPoolClosed(ConnectionPoolClosedEvent event) {
        ServerId serverId = event.getServerId();
        for (Meter meter : meters.get(serverId)) {
            registry.remove(meter);
        }
        meters.remove(serverId);
        poolSizes.remove(serverId);
        checkedOutCounts.remove(serverId);
        waitQueueSizes.remove(serverId);
    }

    @Override
    public void connectionCheckOutStarted(ConnectionCheckOutStartedEvent event) {
        AtomicInteger waitQueueSize = waitQueueSizes.get(event.getServerId());
        if (waitQueueSize != null) {
            waitQueueSize.incrementAndGet();
        }
    }

    @Override
    public void connectionCheckedOut(ConnectionCheckedOutEvent event) {
        AtomicInteger checkedOutCount = checkedOutCounts.get(event.getConnectionId().getServerId());
        if (checkedOutCount != null) {
            checkedOutCount.incrementAndGet();
        }

        AtomicInteger waitQueueSize = waitQueueSizes.get(event.getConnectionId().getServerId());
        if (waitQueueSize != null) {
            waitQueueSize.decrementAndGet();
        }
    }

    @Override
    public void connectionCheckOutFailed(ConnectionCheckOutFailedEvent event) {
        AtomicInteger waitQueueSize = waitQueueSizes.get(event.getServerId());
        if (waitQueueSize != null) {
            waitQueueSize.decrementAndGet();
        }
    }

    @Override
    public void connectionCheckedIn(ConnectionCheckedInEvent event) {
        AtomicInteger checkedOutCount = checkedOutCounts.get(event.getConnectionId().getServerId());
        if (checkedOutCount != null) {
            checkedOutCount.decrementAndGet();
        }
    }

    @Override
    public void connectionCreated(ConnectionCreatedEvent event) {
        AtomicInteger poolSize = poolSizes.get(event.getConnectionId().getServerId());
        if (poolSize != null) {
            poolSize.incrementAndGet();
        }
    }

    @Override
    public void connectionClosed(ConnectionClosedEvent event) {
        AtomicInteger poolSize = poolSizes.get(event.getConnectionId().getServerId());
        if (poolSize != null) {
            poolSize.decrementAndGet();
        }
    }

    private Gauge registerGauge(ConnectionPoolCreatedEvent event, String metricName, String description, Map<ServerId, AtomicInteger> metrics) {
        AtomicInteger value = new AtomicInteger();
        metrics.put(event.getServerId(), value);
        return Gauge.builder(metricName, value, AtomicInteger::doubleValue)
                .description(description)
                .tags(tagsProvider.connectionPoolTags(event))
                .register(registry);
    }

}<|MERGE_RESOLUTION|>--- conflicted
+++ resolved
@@ -34,10 +34,6 @@
 /**
  * {@link ConnectionPoolListener} for collecting connection pool metrics from {@link MongoClient}.
  *
-<<<<<<< HEAD
- * @deprecated Scheduled for removal in 2.0.0, please use {@code io.micrometer.core.instrument.binder.mongodb.MongoMetricsConnectionPoolListener}
-=======
->>>>>>> 6fc6315b
  * @author Christophe Bornet
  * @author Jonatan Ivanov
  * @since 1.2.0
