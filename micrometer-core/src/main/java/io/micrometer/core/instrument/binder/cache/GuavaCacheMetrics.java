--- conflicted
+++ resolved
@@ -28,10 +28,6 @@
 import java.util.function.ToLongFunction;
 
 /**
-<<<<<<< HEAD
- * @deprecated Scheduled for removal in 2.0.0, please use {@code io.micrometer.core.instrument.binder.cache.GuavaCacheMetrics}
-=======
->>>>>>> 6fc6315b
  * @author Jon Schneider
  */
 @NonNullApi
