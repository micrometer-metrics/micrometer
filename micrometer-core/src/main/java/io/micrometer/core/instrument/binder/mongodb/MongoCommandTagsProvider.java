/*
 * Copyright 2021 VMware, Inc.
 *
 * Licensed under the Apache License, Version 2.0 (the "License");
 * you may not use this file except in compliance with the License.
 * You may obtain a copy of the License at
 *
 * https://www.apache.org/licenses/LICENSE-2.0
 *
 * Unless required by applicable law or agreed to in writing, software
 * distributed under the License is distributed on an "AS IS" BASIS,
 * WITHOUT WARRANTIES OR CONDITIONS OF ANY KIND, either express or implied.
 * See the License for the specific language governing permissions and
 * limitations under the License.
 */
package io.micrometer.core.instrument.binder.mongodb;

import com.mongodb.event.CommandEvent;
import com.mongodb.event.CommandStartedEvent;
import io.micrometer.core.instrument.Tag;

/**
 * Provides {@link Tag Tags} for Mongo command metrics.
 *
<<<<<<< HEAD
 * @deprecated Scheduled for removal in 2.0.0, please use {@code io.micrometer.core.instrument.binder.mongodb.MongoCommandTagsProvider}
=======
>>>>>>> 6fc6315b
 * @author Chris Bono
 * @since 1.7.0
 */
@FunctionalInterface
public interface MongoCommandTagsProvider {

    /**
     * Signals that a command has started and is a chance for implementations to prepare
     * or do any necessary pre-processing.
     *
     * @param commandStartedEvent event representing the issued command
     * @since 1.8.0
     */
    default void commandStarted(CommandStartedEvent commandStartedEvent) {
    }

    /**
     * Provides tags to be associated with metrics for the given Mongo command.
     *
     * @param commandEvent event representing the issued command
     * @return tags to associate with metrics recorded for the command
     */
    Iterable<Tag> commandTags(CommandEvent commandEvent);
}<|MERGE_RESOLUTION|>--- conflicted
+++ resolved
@@ -22,10 +22,6 @@
 /**
  * Provides {@link Tag Tags} for Mongo command metrics.
  *
-<<<<<<< HEAD
- * @deprecated Scheduled for removal in 2.0.0, please use {@code io.micrometer.core.instrument.binder.mongodb.MongoCommandTagsProvider}
-=======
->>>>>>> 6fc6315b
  * @author Chris Bono
  * @since 1.7.0
  */
