/*
 * Copyright 2020 VMware, Inc.
 *
 * Licensed under the Apache License, Version 2.0 (the "License");
 * you may not use this file except in compliance with the License.
 * You may obtain a copy of the License at
 *
 * https://www.apache.org/licenses/LICENSE-2.0
 *
 * Unless required by applicable law or agreed to in writing, software
 * distributed under the License is distributed on an "AS IS" BASIS,
 * WITHOUT WARRANTIES OR CONDITIONS OF ANY KIND, either express or implied.
 * See the License for the specific language governing permissions and
 * limitations under the License.
 */
package io.micrometer.core.instrument.binder.db;

import io.micrometer.core.instrument.MeterRegistry;
import io.micrometer.core.instrument.Tag;
import io.micrometer.core.instrument.Timer;
import io.micrometer.core.instrument.util.StringUtils;
import java.util.HashMap;
import java.util.Map;
import org.jooq.ExecuteContext;
import org.jooq.exception.DataAccessException;
import org.jooq.impl.DefaultExecuteListener;

import java.util.function.Supplier;

<<<<<<< HEAD
/**
 * @deprecated Scheduled for removal in 2.0.0, please use {@code io.micrometer.core.instrument.binder.db.JooqExecuteListener}
 */
@Deprecated
=======
>>>>>>> 6fc6315b
class JooqExecuteListener extends DefaultExecuteListener {
    private final MeterRegistry registry;
    private final Iterable<Tag> tags;
    private final Supplier<Iterable<Tag>> queryTagsSupplier;

    private final Object sampleLock = new Object();
    private final Map<ExecuteContext, Timer.Sample> sampleByExecuteContext = new HashMap<>();

    public JooqExecuteListener(MeterRegistry registry, Iterable<Tag> tags, Supplier<Iterable<Tag>> queryTags) {
        this.registry = registry;
        this.tags = tags;
        this.queryTagsSupplier = queryTags;
    }

    @Override
    public void start(ExecuteContext ctx) {
        startTimer(ctx);
    }

    @Override
    public void executeStart(ExecuteContext ctx) {
        startTimer(ctx);
    }

    private void startTimer(ExecuteContext ctx) {
        Timer.Sample started = Timer.start(registry);
        synchronized (sampleLock) {
            sampleByExecuteContext.put(ctx, started);
        }
    }

    @Override
    public void executeEnd(ExecuteContext ctx) {
        stopTimerIfStillRunning(ctx);
    }

    @Override
    public void end(ExecuteContext ctx) {
        stopTimerIfStillRunning(ctx);
    }

    private void stopTimerIfStillRunning(ExecuteContext ctx) {
        Iterable<Tag> queryTags = queryTagsSupplier.get();
        if (queryTags == null) return;

        Timer.Sample sample;
        synchronized (sampleLock) {
            sample = sampleByExecuteContext.remove(ctx);
        }
        if (sample == null) return;

        String exceptionName = "none";
        String exceptionSubclass = "none";

        Exception exception = ctx.exception();
        if (exception != null) {
            if (exception instanceof DataAccessException) {
                DataAccessException dae = (DataAccessException) exception;
                exceptionName = dae.sqlStateClass().name().toLowerCase().replace('_', ' ');
                exceptionSubclass = dae.sqlStateSubclass().name().toLowerCase().replace('_', ' ');
                if (exceptionSubclass.contains("no subclass")) {
                    exceptionSubclass = "none";
                }
            } else {
                String simpleName = exception.getClass().getSimpleName();
                exceptionName = StringUtils.isNotBlank(simpleName) ? simpleName : exception.getClass().getName();
            }
        }

        //noinspection unchecked
        sample.stop(Timer.builder("jooq.query")
                .description("Execution time of a SQL query performed with JOOQ")
                .tags(queryTags)
                .tag("type", ctx.type().name().toLowerCase())
                .tag("exception", exceptionName)
                .tag("exception.subclass", exceptionSubclass)
                .tags(tags)
                .register(registry));
    }
}<|MERGE_RESOLUTION|>--- conflicted
+++ resolved
@@ -27,13 +27,6 @@
 
 import java.util.function.Supplier;
 
-<<<<<<< HEAD
-/**
- * @deprecated Scheduled for removal in 2.0.0, please use {@code io.micrometer.core.instrument.binder.db.JooqExecuteListener}
- */
-@Deprecated
-=======
->>>>>>> 6fc6315b
 class JooqExecuteListener extends DefaultExecuteListener {
     private final MeterRegistry registry;
     private final Iterable<Tag> tags;
