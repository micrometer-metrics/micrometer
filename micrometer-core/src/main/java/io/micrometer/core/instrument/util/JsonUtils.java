--- conflicted
+++ resolved
@@ -31,65 +31,6 @@
      */
     @Deprecated
     public static String prettyPrint(String unformattedJsonString) {
-<<<<<<< HEAD
-        StringBuilder sb = new StringBuilder();
-        int indentLevel = 0;
-        boolean inQuote = false;
-        for (char charFromUnformattedJson : unformattedJsonString.toCharArray()) {
-            switch (charFromUnformattedJson) {
-                case '"':
-                    // switch the quoting status
-                    inQuote = !inQuote;
-                    sb.append(charFromUnformattedJson);
-                    break;
-                case ' ':
-                    // For space: ignore the space if it is not being quoted.
-                    if (inQuote) {
-                        sb.append(charFromUnformattedJson);
-                    }
-                    break;
-                case '{':
-                case '[':
-                    // Starting a new block: increase the indent level
-                    sb.append(charFromUnformattedJson);
-                    indentLevel++;
-                    appendIndentedNewLine(indentLevel, sb);
-                    break;
-                case '}':
-                case ']':
-                    // Ending a new block; decrese the indent level
-                    indentLevel--;
-                    appendIndentedNewLine(indentLevel, sb);
-                    sb.append(charFromUnformattedJson);
-                    break;
-                case ',':
-                    // Ending a json item; create a new line after
-                    sb.append(charFromUnformattedJson);
-                    if (!inQuote) {
-                        appendIndentedNewLine(indentLevel, sb);
-                    }
-                    break;
-                default:
-                    sb.append(charFromUnformattedJson);
-            }
-        }
-        return sb.toString();
-    }
-
-    /**
-     * Print a new line with indention at the beginning of the new line.
-     *
-     * @param indentLevel The indention level to use.
-     * @param stringBuilder The string builder to append it to.
-     */
-    private static void appendIndentedNewLine(int indentLevel, StringBuilder stringBuilder) {
-        stringBuilder.append("\n");
-        for (int i = 0; i < indentLevel; i++) {
-            // Assuming indention using 2 spaces
-            stringBuilder.append("  ");
-        }
-=======
         return unformattedJsonString;
->>>>>>> 69fcf0b0
     }
 }