/*
 * Copyright 2020 VMware, Inc.
 *
 * Licensed under the Apache License, Version 2.0 (the "License");
 * you may not use this file except in compliance with the License.
 * You may obtain a copy of the License at
 *
 * https://www.apache.org/licenses/LICENSE-2.0
 *
 * Unless required by applicable law or agreed to in writing, software
 * distributed under the License is distributed on an "AS IS" BASIS,
 * WITHOUT WARRANTIES OR CONDITIONS OF ANY KIND, either express or implied.
 * See the License for the specific language governing permissions and
 * limitations under the License.
 */
package io.micrometer.core.instrument.binder.kafka;

import io.micrometer.core.annotation.Incubating;
import io.micrometer.core.instrument.Tag;
import io.micrometer.core.lang.NonNullApi;
import io.micrometer.core.lang.NonNullFields;
import org.apache.kafka.clients.admin.AdminClient;
import org.apache.kafka.clients.consumer.Consumer;
import org.apache.kafka.clients.producer.Producer;
import org.apache.kafka.common.Metric;

/**
 * Kafka Client metrics binder. This should be closed on application shutdown to clean up resources.
 * <p>
 * It is based on the Kafka client's {@code metrics()} method returning a {@link Metric} map.
 * <p>
 * Meter names have the following convention: {@code kafka.(metric_group).(metric_name)}
 *
<<<<<<< HEAD
 * @deprecated Scheduled for removal in 2.0.0, please use {@code io.micrometer.core.instrument.binder.kafka.KafkaClientMetrics}
=======
>>>>>>> 6fc6315b
 * @author Jorge Quilcate
 * @see <a href="https://docs.confluent.io/current/kafka/monitoring.html">Kakfa monitoring
 * documentation</a>
 * @since 1.4.0
 */
@Incubating(since = "1.4.0")
@NonNullApi
@NonNullFields
public class KafkaClientMetrics extends KafkaMetrics {

    /**
     * Kafka {@link Producer} metrics binder
     *
     * @param kafkaProducer producer instance to be instrumented
     * @param tags          additional tags
     */
    public KafkaClientMetrics(Producer<?, ?> kafkaProducer, Iterable<Tag> tags) {
        super(kafkaProducer::metrics, tags);
    }

    /**
     * Kafka {@link Producer} metrics binder
     *
     * @param kafkaProducer producer instance to be instrumented
     */
    public KafkaClientMetrics(Producer<?, ?> kafkaProducer) {
        super(kafkaProducer::metrics);
    }

    /**
     * Kafka {@link Consumer} metrics binder
     *
     * @param kafkaConsumer consumer instance to be instrumented
     * @param tags          additional tags
     */
    public KafkaClientMetrics(Consumer<?, ?> kafkaConsumer, Iterable<Tag> tags) {
        super(kafkaConsumer::metrics, tags);
    }

    /**
     * Kafka {@link Consumer} metrics binder
     *
     * @param kafkaConsumer consumer instance to be instrumented
     */
    public KafkaClientMetrics(Consumer<?, ?> kafkaConsumer) {
        super(kafkaConsumer::metrics);
    }

    /**
     * Kafka {@link AdminClient} metrics binder
     *
     * @param adminClient instance to be instrumented
     * @param tags        additional tags
     */
    public KafkaClientMetrics(AdminClient adminClient, Iterable<Tag> tags) {
        super(adminClient::metrics, tags);
    }

    /**
     * Kafka {@link AdminClient} metrics binder
     *
     * @param adminClient instance to be instrumented
     */
    public KafkaClientMetrics(AdminClient adminClient) {
        super(adminClient::metrics);
    }
}<|MERGE_RESOLUTION|>--- conflicted
+++ resolved
@@ -31,10 +31,6 @@
  * <p>
  * Meter names have the following convention: {@code kafka.(metric_group).(metric_name)}
  *
-<<<<<<< HEAD
- * @deprecated Scheduled for removal in 2.0.0, please use {@code io.micrometer.core.instrument.binder.kafka.KafkaClientMetrics}
-=======
->>>>>>> 6fc6315b
  * @author Jorge Quilcate
  * @see <a href="https://docs.confluent.io/current/kafka/monitoring.html">Kakfa monitoring
  * documentation</a>
