--- conflicted
+++ resolved
@@ -30,10 +30,6 @@
  * Factory methods for {@link Tag Tags} associated with a request-response exchange that
  * is handled by Jetty {@link org.eclipse.jetty.client.HttpClient}.
  *
-<<<<<<< HEAD
- * @deprecated Scheduled for removal in 2.0.0, please use {@code io.micrometer.core.instrument.binder.jetty.JettyClientTags}
-=======
->>>>>>> 6fc6315b
  * @author Jon Schneider
  * @since 1.5.0
  */
