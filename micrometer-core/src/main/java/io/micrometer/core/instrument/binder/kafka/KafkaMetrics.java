/*
 * Copyright 2020 VMware, Inc.
 *
 * Licensed under the Apache License, Version 2.0 (the "License");
 * you may not use this file except in compliance with the License.
 * You may obtain a copy of the License at
 *
 * https://www.apache.org/licenses/LICENSE-2.0
 *
 * Unless required by applicable law or agreed to in writing, software
 * distributed under the License is distributed on an "AS IS" BASIS,
 * WITHOUT WARRANTIES OR CONDITIONS OF ANY KIND, either express or implied.
 * See the License for the specific language governing permissions and
 * limitations under the License.
 */
package io.micrometer.core.instrument.binder.kafka;

import io.micrometer.core.annotation.Incubating;
import io.micrometer.core.instrument.FunctionCounter;
import io.micrometer.core.instrument.Gauge;
import io.micrometer.core.instrument.Meter;
import io.micrometer.core.instrument.MeterRegistry;
import io.micrometer.core.instrument.Tag;
import io.micrometer.core.instrument.Tags;
import io.micrometer.core.instrument.binder.MeterBinder;
import io.micrometer.core.instrument.util.NamedThreadFactory;
import io.micrometer.core.lang.NonNullApi;
import io.micrometer.core.lang.NonNullFields;

import java.time.Duration;
import java.util.*;
import java.util.concurrent.ConcurrentHashMap;
import java.util.concurrent.Executors;
import java.util.concurrent.ScheduledExecutorService;
import java.util.concurrent.TimeUnit;
import java.util.concurrent.atomic.AtomicReference;
import java.util.function.Supplier;
import java.util.function.ToDoubleFunction;
import java.util.stream.Collectors;

import io.micrometer.core.lang.Nullable;
import io.micrometer.core.util.internal.logging.InternalLogger;
import io.micrometer.core.util.internal.logging.InternalLoggerFactory;
import io.micrometer.core.util.internal.logging.WarnThenDebugLogger;
import org.apache.kafka.common.Metric;
import org.apache.kafka.common.MetricName;

import static io.micrometer.core.instrument.Meter.Type.OTHER;
import static java.util.Collections.emptyList;

/**
 * Kafka metrics binder. This should be closed on application shutdown to clean up resources.
 *
<<<<<<< HEAD
 * @deprecated Scheduled for removal in 2.0.0, please use {@code io.micrometer.core.instrument.binder.kafka.KafkaMetrics}
=======
>>>>>>> 6fc6315b
 * @author Jorge Quilcate
 * @see <a href="https://docs.confluent.io/current/kafka/monitoring.html">Kakfa monitoring
 * documentation</a>
 * @since 1.4.0
 */
@Incubating(since = "1.4.0")
@NonNullApi
@NonNullFields
class KafkaMetrics implements MeterBinder, AutoCloseable {
    private static final InternalLogger log = InternalLoggerFactory.getInstance(KafkaMetrics.class);
    private static final WarnThenDebugLogger warnThenDebugLogger = new WarnThenDebugLogger(KafkaMetrics.class);

    static final String METRIC_NAME_PREFIX = "kafka.";
    static final String METRIC_GROUP_APP_INFO = "app-info";
    static final String METRIC_GROUP_METRICS_COUNT = "kafka-metrics-count";
    static final String VERSION_METRIC_NAME = "version";
    static final String START_TIME_METRIC_NAME = "start-time-ms";
    static final Duration DEFAULT_REFRESH_INTERVAL = Duration.ofSeconds(60);
    static final String KAFKA_VERSION_TAG_NAME = "kafka.version";
    static final String DEFAULT_VALUE = "unknown";

    private final Supplier<Map<MetricName, ? extends Metric>> metricsSupplier;
    private final AtomicReference<Map<MetricName, ? extends Metric>> metrics = new AtomicReference<>();
    private final Iterable<Tag> extraTags;
    private final Duration refreshInterval;
    private final ScheduledExecutorService scheduler = Executors.newSingleThreadScheduledExecutor(new NamedThreadFactory("micrometer-kafka-metrics"));

    @Nullable
    private Iterable<Tag> commonTags;

    /**
     * Keeps track of current set of metrics.
     */
    private volatile Set<MetricName> currentMeters = new HashSet<>();

    private String kafkaVersion = DEFAULT_VALUE;

    @Nullable
    private volatile MeterRegistry registry;

    private final Set<Meter.Id> registeredMeterIds = ConcurrentHashMap.newKeySet();

    KafkaMetrics(Supplier<Map<MetricName, ? extends Metric>> metricsSupplier) {
        this(metricsSupplier, emptyList());
    }

    KafkaMetrics(Supplier<Map<MetricName, ? extends Metric>> metricsSupplier, Iterable<Tag> extraTags) {
        this(metricsSupplier, extraTags, DEFAULT_REFRESH_INTERVAL);
    }

    KafkaMetrics(Supplier<Map<MetricName, ? extends Metric>> metricsSupplier, Iterable<Tag> extraTags, Duration refreshInterval) {
        this.metricsSupplier = metricsSupplier;
        this.extraTags = extraTags;
        this.refreshInterval = refreshInterval;
    }

    @Override
    public void bindTo(MeterRegistry registry) {
        this.registry = registry;

        commonTags = getCommonTags(registry);
        prepareToBindMetrics(registry);
        checkAndBindMetrics(registry);
        scheduler.scheduleAtFixedRate(() -> checkAndBindMetrics(registry), getRefreshIntervalInMillis(), getRefreshIntervalInMillis(), TimeUnit.MILLISECONDS);
    }

    private Iterable<Tag> getCommonTags(MeterRegistry registry) {
        // FIXME hack until we have proper API to retrieve common tags
        Meter.Id dummyId = Meter.builder("delete.this", OTHER, Collections.emptyList()).register(registry).getId();
        registry.remove(dummyId);
        return dummyId.getTags();
    }

    /**
     * Define common tags and meters before binding metrics
     */
    void prepareToBindMetrics(MeterRegistry registry) {
        this.metrics.set(this.metricsSupplier.get());
        Map<MetricName, ? extends Metric> metrics = this.metrics.get();
        // Collect static metrics and tags
        MetricName startTime = null;

        for (Map.Entry<MetricName, ? extends Metric> entry : metrics.entrySet()) {
            MetricName name = entry.getKey();
            if (METRIC_GROUP_APP_INFO.equals(name.group()))
                if (VERSION_METRIC_NAME.equals(name.name())) {
                    kafkaVersion = (String) entry.getValue().metricValue();
                } else if (START_TIME_METRIC_NAME.equals(name.name())) {
                    startTime = entry.getKey();
                }
        }

        if (startTime != null) {
            bindMeter(registry, startTime, meterName(startTime), meterTags(startTime));
        }
    }

    private long getRefreshIntervalInMillis() {
        return refreshInterval.toMillis();
    }

    /**
     * Gather metrics from Kafka metrics API and register Meters.
     * <p>
     * As this is a one-off execution when binding a Kafka client, Meters include a call to this
     * validation to double-check new metrics when returning values. This should only add the cost of
     * comparing meters last returned from the Kafka client.
     */
    void checkAndBindMetrics(MeterRegistry registry) {
        try {
            Map<MetricName, ? extends Metric> currentMetrics = this.metricsSupplier.get();
            this.metrics.set(currentMetrics);

            if (!currentMeters.equals(currentMetrics.keySet())) {
                Set<MetricName> metricsToRemove = currentMeters.stream()
                        .filter(metricName -> !currentMetrics.containsKey(metricName))
                        .collect(Collectors.toSet());

                for (MetricName metricName : metricsToRemove) {
                    Meter.Id id = meterIdForComparison(metricName);
                    registry.remove(id);
                    registeredMeterIds.remove(id);
                }

                currentMeters = new HashSet<>(currentMetrics.keySet());

                Map<String, List<Meter>> registryMetersByNames = registry.getMeters().stream()
                        .collect(Collectors.groupingBy(meter -> meter.getId().getName()));

                currentMetrics.forEach((name, metric) -> {
                    // Filter out non-numeric values
                    // Filter out metrics from groups that include metadata
                    if (!(metric.metricValue() instanceof Number) ||
                            METRIC_GROUP_APP_INFO.equals(name.group()) ||
                            METRIC_GROUP_METRICS_COUNT.equals(name.group())) {
                        return;
                    }

                    String meterName = meterName(name);

                    // Kafka has metrics with lower number of tags (e.g. with/without topic or partition tag)
                    // Remove meters with lower number of tags
                    boolean hasLessTags = false;
                    for (Meter other : registryMetersByNames.getOrDefault(meterName, emptyList())) {
                        Meter.Id otherId = other.getId();
                        List<Tag> tags = otherId.getTags();
                        List<Tag> meterTagsWithCommonTags = meterTags(name, true);
                        if (tags.size() < meterTagsWithCommonTags.size()) {
                            registry.remove(otherId);
                            registeredMeterIds.remove(otherId);
                        }
                        // Check if already exists
                        else if (tags.size() == meterTagsWithCommonTags.size())
                            if (tags.containsAll(meterTagsWithCommonTags)) return;
                            else break;
                        else hasLessTags = true;
                    }
                    if (hasLessTags) return;

                    List<Tag> tags = meterTags(name);
                    try {
                        Meter meter = bindMeter(registry, metric.metricName(), meterName, tags);
                        List<Meter> meters = registryMetersByNames.computeIfAbsent(meterName, k -> new ArrayList<>());
                        meters.add(meter);
                    }
                    catch (Exception ex) {
                        String message = ex.getMessage();
                        if (message != null && message.contains("Prometheus requires")) {
                            warnThenDebugLogger.log("Failed to bind meter: " + meterName + " " + tags
                                    + ". However, this could happen and might be restored in the next refresh.");
                        }
                        else {
                            log.warn("Failed to bind meter: " + meterName + " " + tags + ".", ex);
                        }
                    }
                });
            }
        }
        catch (Exception e) {
            log.warn("Failed to bind KafkaMetric", e);
        }
    }

    private Meter bindMeter(MeterRegistry registry, MetricName metricName, String meterName, Iterable<Tag> tags) {
        Meter meter = registerMeter(registry, metricName, meterName, tags);
        registeredMeterIds.add(meter.getId());
        return meter;
    }

    private Meter registerMeter(MeterRegistry registry, MetricName metricName, String meterName, Iterable<Tag> tags) {
        if (meterName.endsWith("total") || meterName.endsWith("count")) {
            return registerCounter(registry, metricName, meterName, tags);
        } else {
            return registerGauge(registry, metricName, meterName, tags);
        }
    }

    private Gauge registerGauge(MeterRegistry registry, MetricName metricName, String meterName, Iterable<Tag> tags) {
        return Gauge.builder(meterName, this.metrics, toMetricValue(metricName))
                .tags(tags)
                .description(metricName.description())
                .register(registry);
    }

    private FunctionCounter registerCounter(MeterRegistry registry, MetricName metricName, String meterName, Iterable<Tag> tags) {
        return FunctionCounter.builder(meterName, this.metrics, toMetricValue(metricName))
                .tags(tags)
                .description(metricName.description())
                .register(registry);
    }

    private ToDoubleFunction<AtomicReference<Map<MetricName, ? extends Metric>>> toMetricValue(MetricName metricName) {
        return metricsReference -> toDouble(metricsReference.get().get(metricName));
    }

    private double toDouble(@Nullable Metric metric) {
        return (metric != null) ? ((Number) metric.metricValue()).doubleValue() : Double.NaN;
    }

    private List<Tag> meterTags(MetricName metricName, boolean includeCommonTags) {
        List<Tag> tags = new ArrayList<>();
        metricName.tags().forEach((key, value) -> tags.add(Tag.of(key.replaceAll("-", "."), value)));
        tags.add(Tag.of(KAFKA_VERSION_TAG_NAME, kafkaVersion));
        extraTags.forEach(tags::add);
        if (includeCommonTags) {
            commonTags.forEach(tags::add);
        }
        return tags;
    }

    private List<Tag> meterTags(MetricName metricName) {
        return meterTags(metricName, false);
    }

    private String meterName(MetricName metricName) {
        String name = METRIC_NAME_PREFIX + metricName.group() + "." + metricName.name();
        return name.replaceAll("-metrics", "").replaceAll("-", ".");
    }

    private Meter.Id meterIdForComparison(MetricName metricName) {
        return new Meter.Id(meterName(metricName), Tags.of(meterTags(metricName, true)), null, null, OTHER);
    }

    @Override
    public void close() {
        this.scheduler.shutdownNow();

        for (Meter.Id id : registeredMeterIds) {
            registry.remove(id);
        }
    }
}<|MERGE_RESOLUTION|>--- conflicted
+++ resolved
@@ -51,10 +51,6 @@
 /**
  * Kafka metrics binder. This should be closed on application shutdown to clean up resources.
  *
-<<<<<<< HEAD
- * @deprecated Scheduled for removal in 2.0.0, please use {@code io.micrometer.core.instrument.binder.kafka.KafkaMetrics}
-=======
->>>>>>> 6fc6315b
  * @author Jorge Quilcate
  * @see <a href="https://docs.confluent.io/current/kafka/monitoring.html">Kakfa monitoring
  * documentation</a>
