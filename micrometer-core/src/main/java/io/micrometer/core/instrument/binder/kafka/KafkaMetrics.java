--- conflicted
+++ resolved
@@ -70,11 +70,7 @@
     static final String KAFKA_VERSION_TAG_NAME = "kafka.version";
     static final String DEFAULT_VALUE = "unknown";
 
-<<<<<<< HEAD
-    private static final String DEFAULT_SCHEDULER_THREAD_NAME_PREFIX = "micrometer-kafka-metrics";
-=======
     private static final long REFRESH_INTERVAL_MILLIS = Duration.ofSeconds(60).toMillis();
->>>>>>> 16ea9c9a
 
     private static final Set<Class<?>> counterMeasurableClasses = new HashSet<>();
 
@@ -99,16 +95,9 @@
 
     private final Iterable<Tag> extraTags;
 
-<<<<<<< HEAD
-    private final Duration refreshInterval;
-
     private final ScheduledExecutorService scheduler;
 
     private final boolean schedulerExternallyManaged;
-=======
-    private final ScheduledExecutorService scheduler = Executors
-        .newSingleThreadScheduledExecutor(new NamedThreadFactory("micrometer-kafka-metrics"));
->>>>>>> 16ea9c9a
 
     @Nullable
     private Iterable<Tag> commonTags;
@@ -130,31 +119,20 @@
     }
 
     KafkaMetrics(Supplier<Map<MetricName, ? extends Metric>> metricsSupplier, Iterable<Tag> extraTags) {
-<<<<<<< HEAD
-        this(metricsSupplier, extraTags, DEFAULT_REFRESH_INTERVAL);
+        this(metricsSupplier, extraTags, createDefaultScheduler(), false);
     }
 
     KafkaMetrics(Supplier<Map<MetricName, ? extends Metric>> metricsSupplier, Iterable<Tag> extraTags,
-            ScheduledExecutorService scheduler) {
-        this(metricsSupplier, extraTags, DEFAULT_REFRESH_INTERVAL, scheduler, true);
+                 ScheduledExecutorService scheduler) {
+        this(metricsSupplier, extraTags, scheduler, true);
     }
 
     KafkaMetrics(Supplier<Map<MetricName, ? extends Metric>> metricsSupplier, Iterable<Tag> extraTags,
-            Duration refreshInterval) {
-        this(metricsSupplier, extraTags, refreshInterval, createDefaultScheduler(), false);
-    }
-
-    KafkaMetrics(Supplier<Map<MetricName, ? extends Metric>> metricsSupplier, Iterable<Tag> extraTags,
-            Duration refreshInterval, ScheduledExecutorService scheduler, boolean schedulerExternallyManaged) {
+                 ScheduledExecutorService scheduler, boolean schedulerExternallyManaged) {
         this.metricsSupplier = metricsSupplier;
         this.extraTags = extraTags;
-        this.refreshInterval = refreshInterval;
         this.scheduler = scheduler;
         this.schedulerExternallyManaged = schedulerExternallyManaged;
-=======
-        this.metricsSupplier = metricsSupplier;
-        this.extraTags = extraTags;
->>>>>>> 16ea9c9a
     }
 
     @Override
@@ -320,7 +298,7 @@
     }
 
     private static ScheduledExecutorService createDefaultScheduler() {
-        return Executors.newSingleThreadScheduledExecutor(new NamedThreadFactory(DEFAULT_SCHEDULER_THREAD_NAME_PREFIX));
+        return Executors.newSingleThreadScheduledExecutor(new NamedThreadFactory("micrometer-kafka-metrics"));
     }
 
     private Gauge registerGauge(MeterRegistry registry, MetricName metricName, String meterName, Iterable<Tag> tags) {
