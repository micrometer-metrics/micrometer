/*
 * Copyright 2017 VMware, Inc.
 *
 * Licensed under the Apache License, Version 2.0 (the "License");
 * you may not use this file except in compliance with the License.
 * You may obtain a copy of the License at
 *
 * https://www.apache.org/licenses/LICENSE-2.0
 *
 * Unless required by applicable law or agreed to in writing, software
 * distributed under the License is distributed on an "AS IS" BASIS,
 * WITHOUT WARRANTIES OR CONDITIONS OF ANY KIND, either express or implied.
 * See the License for the specific language governing permissions and
 * limitations under the License.
 */
package io.micrometer.core.instrument.binder.cache;

import io.micrometer.core.instrument.Gauge;
import io.micrometer.core.instrument.MeterRegistry;
import io.micrometer.core.instrument.Tag;
import io.micrometer.core.instrument.Tags;
import io.micrometer.core.instrument.config.InvalidConfigurationException;
import io.micrometer.core.lang.NonNullApi;
import io.micrometer.core.lang.NonNullFields;
import io.micrometer.core.lang.Nullable;

import javax.cache.Cache;
import javax.cache.CacheManager;
import javax.management.*;
import java.util.List;

/**
 * Collect metrics on JSR-107 JCache caches, including detailed metrics on manual puts and removals.
 * See https://github.com/jsr107/demo/blob/master/src/test/java/javax/cache/core/StatisticsExample.java
 * <p>
 * Note that JSR-107 does not provide any insight into the size or estimated size of the cache, so
 * the size metric of a JCache cache will always report 0.
 *
<<<<<<< HEAD
 * @deprecated Scheduled for removal in 2.0.0, please use {@code io.micrometer.core.instrument.binder.cache.JCacheMetrics}
=======
>>>>>>> 6fc6315b
 * @author Jon Schneider
 */
@NonNullApi
@NonNullFields
public class JCacheMetrics<K, V, C extends Cache<K, V>> extends CacheMeterBinder<C> {
    // VisibleForTesting
    @Nullable
    ObjectName objectName;

    /**
     * Record metrics on a JCache cache.
     *
     * @param registry The registry to bind metrics to.
     * @param cache    The cache to instrument.
     * @param tags     Tags to apply to all recorded metrics. Must be an even number of arguments representing key/value pairs of tags.
     * @param <C>      The cache type.
     * @param <K>      The cache key type.
     * @param <V>      The cache value type.
     * @return The instrumented cache, unchanged. The original cache is not wrapped or proxied in any way.
     */
    public static <K, V, C extends Cache<K, V>> C monitor(MeterRegistry registry, C cache, String... tags) {
        return monitor(registry, cache, Tags.of(tags));
    }

    /**
     * Record metrics on a JCache cache.
     *
     * @param registry The registry to bind metrics to.
     * @param cache    The cache to instrument.
     * @param tags     Tags to apply to all recorded metrics.
     * @param <C>      The cache type.
     * @param <K>      The cache key type.
     * @param <V>      The cache value type.
     * @return The instrumented cache, unchanged. The original cache is not wrapped or proxied in any way.
     */
    public static <K, V, C extends Cache<K, V>> C monitor(MeterRegistry registry, C cache, Iterable<Tag> tags) {
        new JCacheMetrics<>(cache, tags).bindTo(registry);
        return cache;
    }

    public JCacheMetrics(C cache, Iterable<Tag> tags) {
        super(cache, cache.getName(), tags);
        try {
            CacheManager cacheManager = cache.getCacheManager();
            if (cacheManager != null) {
                String cacheManagerUri = cacheManager.getURI().toString()
                        .replace(':', '.'); // ehcache's uri is prefixed with 'urn:'

                this.objectName = new ObjectName("javax.cache:type=CacheStatistics"
                        + ",CacheManager=" + cacheManagerUri
                        + ",Cache=" + cache.getName());
            }
        } catch (MalformedObjectNameException ignored) {
            throw new InvalidConfigurationException("Cache name '" + cache.getName() + "' results in an invalid JMX name");
        }
    }

    @Override
    protected Long size() {
        // JCache statistics don't support size
        return null;
    }

    @Override
    protected long hitCount() {
        return lookupStatistic("CacheHits");
    }

    @Override
    protected Long missCount() {
        return lookupStatistic("CacheMisses");
    }

    @Override
    protected Long evictionCount() {
        return lookupStatistic("CacheEvictions");
    }

    @Override
    protected long putCount() {
        return lookupStatistic("CachePuts");
    }

    @Override
    protected void bindImplementationSpecificMetrics(MeterRegistry registry) {
        if (objectName != null) {
            Gauge.builder("cache.removals", objectName, objectName -> lookupStatistic("CacheRemovals"))
                    .tags(getTagsWithCacheName())
                    .description("Cache removals")
                    .register(registry);
        }
    }

    private Long lookupStatistic(String name) {
        if (objectName != null) {
            try {
                List<MBeanServer> mBeanServers = MBeanServerFactory.findMBeanServer(null);
                for (MBeanServer mBeanServer : mBeanServers) {
                    try {
                        return (Long) mBeanServer.getAttribute(objectName, name);
                    } catch (AttributeNotFoundException | InstanceNotFoundException ex) {
                        // did not find MBean, try the next server
                    }
                }
            } catch (MBeanException | ReflectionException ex) {
                throw new IllegalStateException(ex);
            }
        }

        // didn't find the MBean in any servers
        return 0L;
    }
}<|MERGE_RESOLUTION|>--- conflicted
+++ resolved
@@ -36,10 +36,6 @@
  * Note that JSR-107 does not provide any insight into the size or estimated size of the cache, so
  * the size metric of a JCache cache will always report 0.
  *
-<<<<<<< HEAD
- * @deprecated Scheduled for removal in 2.0.0, please use {@code io.micrometer.core.instrument.binder.cache.JCacheMetrics}
-=======
->>>>>>> 6fc6315b
  * @author Jon Schneider
  */
 @NonNullApi
