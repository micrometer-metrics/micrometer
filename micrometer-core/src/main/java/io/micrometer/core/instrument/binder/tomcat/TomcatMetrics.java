--- conflicted
+++ resolved
@@ -38,10 +38,6 @@
  * <p>Note: the {@link #close()} method should be called when the application shuts down
  * to clean up listeners this binder registers.
  *
-<<<<<<< HEAD
- * @deprecated Scheduled for removal in 2.0.0, please use {@code io.micrometer.core.instrument.binder.tomcat.TomcatMetrics}
-=======
->>>>>>> 6fc6315b
  * @author Clint Checketts
  * @author Jon Schneider
  * @author Johnny Lim
