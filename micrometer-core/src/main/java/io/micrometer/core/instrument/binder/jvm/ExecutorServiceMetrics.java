/*
 * Copyright 2017 VMware, Inc.
 *
 * Licensed under the Apache License, Version 2.0 (the "License");
 * you may not use this file except in compliance with the License.
 * You may obtain a copy of the License at
 *
 * https://www.apache.org/licenses/LICENSE-2.0
 *
 * Unless required by applicable law or agreed to in writing, software
 * distributed under the License is distributed on an "AS IS" BASIS,
 * WITHOUT WARRANTIES OR CONDITIONS OF ANY KIND, either express or implied.
 * See the License for the specific language governing permissions and
 * limitations under the License.
 */
package io.micrometer.core.instrument.binder.jvm;

import io.micrometer.common.lang.NonNullApi;
import io.micrometer.common.lang.NonNullFields;
import io.micrometer.common.lang.Nullable;
import io.micrometer.common.util.StringUtils;
import io.micrometer.common.util.internal.logging.InternalLogger;
import io.micrometer.common.util.internal.logging.InternalLoggerFactory;
import io.micrometer.core.instrument.*;
import io.micrometer.core.instrument.binder.BaseUnits;
import io.micrometer.core.instrument.binder.MeterBinder;
import io.micrometer.core.instrument.internal.TimedExecutor;
import io.micrometer.core.instrument.internal.TimedExecutorService;
import io.micrometer.core.instrument.internal.TimedScheduledExecutorService;

import java.lang.reflect.Field;
import java.util.List;
import java.util.Set;
import java.util.concurrent.*;

import static java.util.Arrays.asList;
import static java.util.stream.Collectors.toSet;

/**
 * Monitors the status of executor service pools. Does not record timings on operations
 * executed in the {@link ExecutorService}, as this requires the instance to be wrapped.
 * Timings are provided separately by wrapping the executor service with
 * {@link TimedExecutorService}.
 * <p>
 * Supports {@link ThreadPoolExecutor} and {@link ForkJoinPool} types of
 * {@link ExecutorService}. Some libraries may provide a wrapper type for
 * {@link ExecutorService}, like {@link TimedExecutorService}. Make sure to pass the
 * underlying, unwrapped ExecutorService to this MeterBinder, if it is wrapped in another
 * type.
 *
 * @author Jon Schneider
 * @author Clint Checketts
 * @author Johnny Lim
 */
@NonNullApi
@NonNullFields
public class ExecutorServiceMetrics implements MeterBinder {

    private static boolean allowIllegalReflectiveAccess = true;

    private static final InternalLogger log = InternalLoggerFactory.getInstance(ExecutorServiceMetrics.class);

    private static final String DEFAULT_EXECUTOR_METRIC_PREFIX = "";

    private static final String DESCRIPTION_POOL_SIZE = "The current number of threads in the pool";

    private final Set<Meter.Id> registeredMeterIds = ConcurrentHashMap.newKeySet();

    @Nullable
    private final ExecutorService executorService;

    private final Iterable<Tag> tags;

    private final String metricPrefix;

    public ExecutorServiceMetrics(@Nullable ExecutorService executorService, String executorServiceName,
            Iterable<Tag> tags) {
        this(executorService, executorServiceName, DEFAULT_EXECUTOR_METRIC_PREFIX, tags);
    }

    /**
     * Create an {@code ExecutorServiceMetrics} instance.
     * @param executorService executor service
     * @param executorServiceName executor service name which will be used as
     * {@literal name} tag
     * @param metricPrefix metrics prefix which will be used to prefix metric name
     * @param tags additional tags
     * @since 1.5.0
     */
    public ExecutorServiceMetrics(@Nullable ExecutorService executorService, String executorServiceName,
            String metricPrefix, Iterable<Tag> tags) {
        this.executorService = executorService;
        this.tags = Tags.concat(tags, "name", executorServiceName);
        this.metricPrefix = sanitizePrefix(metricPrefix);
    }

    /**
     * Record metrics on the use of an {@link Executor}.
     * @param registry The registry to bind metrics to.
     * @param executor The executor to instrument.
     * @param executorName Will be used to tag metrics with "name".
     * @param tags Tags to apply to all recorded metrics.
     * @return The instrumented executor, proxied.
     */
    public static Executor monitor(MeterRegistry registry, Executor executor, String executorName, Iterable<Tag> tags) {
        return monitor(registry, executor, executorName, DEFAULT_EXECUTOR_METRIC_PREFIX, tags);
    }

    /**
     * Record metrics on the use of an {@link Executor}.
     * @param registry The registry to bind metrics to.
     * @param executor The executor to instrument.
     * @param executorName Will be used to tag metrics with "name".
     * @param metricPrefix The prefix to use with meter names. This differentiates
     * executor metrics that may have different tag sets.
     * @param tags Tags to apply to all recorded metrics.
     * @return The instrumented executor, proxied.
     * @since 1.5.0
     */
    public static Executor monitor(MeterRegistry registry, Executor executor, String executorName, String metricPrefix,
            Iterable<Tag> tags) {
        if (executor instanceof ExecutorService) {
            return monitor(registry, (ExecutorService) executor, executorName, metricPrefix, tags);
        }
        return new TimedExecutor(registry, executor, executorName, sanitizePrefix(metricPrefix), tags);
    }

    /**
     * Record metrics on the use of an {@link Executor}.
     * @param registry The registry to bind metrics to.
     * @param executor The executor to instrument.
     * @param executorName Will be used to tag metrics with "name".
     * @param tags Tags to apply to all recorded metrics.
     * @return The instrumented executor, proxied.
     */
    public static Executor monitor(MeterRegistry registry, Executor executor, String executorName, Tag... tags) {
        return monitor(registry, executor, executorName, DEFAULT_EXECUTOR_METRIC_PREFIX, tags);
    }

    /**
     * Record metrics on the use of an {@link Executor}.
     * @param registry The registry to bind metrics to.
     * @param executor The executor to instrument.
     * @param executorName Will be used to tag metrics with "name".
     * @param metricPrefix The prefix to use with meter names. This differentiates
     * executor metrics that may have different tag sets.
     * @param tags Tags to apply to all recorded metrics.
     * @return The instrumented executor, proxied.
     * @since 1.5.0
     */
    public static Executor monitor(MeterRegistry registry, Executor executor, String executorName, String metricPrefix,
            Tag... tags) {
        return monitor(registry, executor, executorName, metricPrefix, asList(tags));
    }

    /**
     * Record metrics on the use of an {@link ExecutorService}.
     * @param registry The registry to bind metrics to.
     * @param executor The executor to instrument.
     * @param executorServiceName Will be used to tag metrics with "name".
     * @param tags Tags to apply to all recorded metrics.
     * @return The instrumented executor, proxied.
     */
    public static ExecutorService monitor(MeterRegistry registry, ExecutorService executor, String executorServiceName,
            Iterable<Tag> tags) {
        return monitor(registry, executor, executorServiceName, DEFAULT_EXECUTOR_METRIC_PREFIX, tags);
    }

    /**
     * Record metrics on the use of an {@link ExecutorService}. This will also time the
     * execution of tasks submitted to the ExecutorService wrapped with
     * {@link TimedExecutorService} returned by this method. Metrics registered for
     * monitoring the {@link ExecutorService} will be removed when the wrapped
     * {@link ExecutorService} is shutdown.
     * @param registry The registry to bind metrics to.
     * @param executor The executor to instrument.
     * @param executorServiceName Will be used to tag metrics with "name".
     * @param metricPrefix The prefix to use with meter names. This differentiates
     * executor metrics that may have different tag sets.
     * @param tags Tags to apply to all recorded metrics.
     * @return The instrumented executor, proxied.
     * @since 1.5.0
     */
    public static ExecutorService monitor(MeterRegistry registry, ExecutorService executor, String executorServiceName,
            String metricPrefix, Iterable<Tag> tags) {
        if (executor instanceof ScheduledExecutorService) {
            return monitor(registry, (ScheduledExecutorService) executor, executorServiceName, metricPrefix, tags);
        }
        ExecutorServiceMetrics executorServiceMetrics = new ExecutorServiceMetrics(executor, executorServiceName,
                metricPrefix, tags);
        executorServiceMetrics.bindTo(registry);
        return new TimedExecutorService(registry, executor, executorServiceName, sanitizePrefix(metricPrefix), tags,
                executorServiceMetrics.registeredMeterIds);
    }

    /**
     * Record metrics on the use of an {@link ExecutorService}.
     * @param registry The registry to bind metrics to.
     * @param executor The executor to instrument.
     * @param executorServiceName Will be used to tag metrics with "name".
     * @param tags Tags to apply to all recorded metrics.
     * @return The instrumented executor, proxied.
     */
    public static ExecutorService monitor(MeterRegistry registry, ExecutorService executor, String executorServiceName,
            Tag... tags) {
        return monitor(registry, executor, executorServiceName, DEFAULT_EXECUTOR_METRIC_PREFIX, tags);
    }

    /**
     * Record metrics on the use of an {@link ExecutorService}.
     * @param registry The registry to bind metrics to.
     * @param executor The executor to instrument.
     * @param executorServiceName Will be used to tag metrics with "name".
     * @param metricPrefix The prefix to use with meter names. This differentiates
     * executor metrics that may have different tag sets.
     * @param tags Tags to apply to all recorded metrics.
     * @since 1.5.0
     * @return The instrumented executor, proxied.
     */
    public static ExecutorService monitor(MeterRegistry registry, ExecutorService executor, String executorServiceName,
            String metricPrefix, Tag... tags) {
        return monitor(registry, executor, executorServiceName, metricPrefix, asList(tags));
    }

    /**
     * Record metrics on the use of a {@link ScheduledExecutorService}.
     * @param registry The registry to bind metrics to.
     * @param executor The scheduled executor to instrument.
     * @param executorServiceName Will be used to tag metrics with "name".
     * @param tags Tags to apply to all recorded metrics.
     * @return The instrumented scheduled executor, proxied.
     * @since 1.3.0
     */
    public static ScheduledExecutorService monitor(MeterRegistry registry, ScheduledExecutorService executor,
            String executorServiceName, Iterable<Tag> tags) {
        return monitor(registry, executor, executorServiceName, DEFAULT_EXECUTOR_METRIC_PREFIX, tags);
    }

    /**
     * Record metrics on the use of a {@link ScheduledExecutorService}.
     * @param registry The registry to bind metrics to.
     * @param executor The scheduled executor to instrument.
     * @param executorServiceName Will be used to tag metrics with "name".
     * @param metricPrefix The prefix to use with meter names. This differentiates
     * executor metrics that may have different tag sets.
     * @param tags Tags to apply to all recorded metrics.
     * @return The instrumented scheduled executor, proxied.
     * @since 1.5.0
     */
    public static ScheduledExecutorService monitor(MeterRegistry registry, ScheduledExecutorService executor,
            String executorServiceName, String metricPrefix, Iterable<Tag> tags) {
        new ExecutorServiceMetrics(executor, executorServiceName, metricPrefix, tags).bindTo(registry);
        return new TimedScheduledExecutorService(registry, executor, executorServiceName, sanitizePrefix(metricPrefix),
                tags);
    }

    /**
     * Record metrics on the use of a {@link ScheduledExecutorService}.
     * @param registry The registry to bind metrics to.
     * @param executor The scheduled executor to instrument.
     * @param executorServiceName Will be used to tag metrics with "name".
     * @param tags Tags to apply to all recorded metrics.
     * @return The instrumented scheduled executor, proxied.
     * @since 1.3.0
     */
    public static ScheduledExecutorService monitor(MeterRegistry registry, ScheduledExecutorService executor,
            String executorServiceName, Tag... tags) {
        return monitor(registry, executor, executorServiceName, DEFAULT_EXECUTOR_METRIC_PREFIX, tags);
    }

    /**
     * Record metrics on the use of a {@link ScheduledExecutorService}.
     * @param registry The registry to bind metrics to.
     * @param executor The scheduled executor to instrument.
     * @param executorServiceName Will be used to tag metrics with "name".
     * @param metricPrefix The prefix to use with meter names. This differentiates
     * executor metrics that may have different tag sets.
     * @param tags Tags to apply to all recorded metrics.
     * @return The instrumented scheduled executor, proxied.
     * @since 1.5.0
     */
    public static ScheduledExecutorService monitor(MeterRegistry registry, ScheduledExecutorService executor,
            String executorServiceName, String metricPrefix, Tag... tags) {
        return monitor(registry, executor, executorServiceName, metricPrefix, asList(tags));
    }

    private static String sanitizePrefix(String metricPrefix) {
        if (StringUtils.isBlank(metricPrefix))
            return "";
        if (!metricPrefix.endsWith("."))
            return metricPrefix + ".";
        return metricPrefix;
    }

    @Override
    public void bindTo(MeterRegistry registry) {
        if (executorService == null) {
            return;
        }

        String className = executorService.getClass().getName();

        if (executorService instanceof ThreadPoolExecutor) {
            monitor(registry, (ThreadPoolExecutor) executorService);
        }
        else if (executorService instanceof ForkJoinPool) {
            monitor(registry, (ForkJoinPool) executorService);
        }
        else if (allowIllegalReflectiveAccess) {
            if (className.equals("java.util.concurrent.Executors$DelegatedScheduledExecutorService")) {
                monitor(registry, unwrapThreadPoolExecutor(executorService, executorService.getClass()));
            }
            else if (className.equals("java.util.concurrent.Executors$FinalizableDelegatedExecutorService")) {
                monitor(registry,
                        unwrapThreadPoolExecutor(executorService, executorService.getClass().getSuperclass()));
            }
            else {
                log.warn("Failed to bind as {} is unsupported.", className);
            }
        }
        else {
            log.warn("Failed to bind as {} is unsupported or reflective access is not allowed.", className);
        }
    }

    /**
     * Every ScheduledThreadPoolExecutor created by {@link Executors} is wrapped. Also,
     * {@link Executors#newSingleThreadExecutor()} wrap a regular
     * {@link ThreadPoolExecutor}.
     */
    @Nullable
    private ThreadPoolExecutor unwrapThreadPoolExecutor(ExecutorService executor, Class<?> wrapper) {
        try {
            Field e = wrapper.getDeclaredField("e");
            e.setAccessible(true);
            return (ThreadPoolExecutor) e.get(executor);
        }
        catch (NoSuchFieldException | IllegalAccessException | RuntimeException e) {
            // Cannot use InaccessibleObjectException since it was introduced in Java 9,
            // so catch all RuntimeExceptions instead
            // Do nothing. We simply can't get to the underlying ThreadPoolExecutor.
            log.info("Cannot unwrap ThreadPoolExecutor for monitoring from {} due to {}: {}", wrapper.getName(),
                    e.getClass().getName(), e.getMessage());
        }
        return null;
    }

    private void monitor(MeterRegistry registry, @Nullable ThreadPoolExecutor tp) {
        if (tp == null) {
            return;
        }
        List<Meter> meters = asList(
                FunctionCounter
                    .builder(metricPrefix + "executor.completed", tp, ThreadPoolExecutor::getCompletedTaskCount)
                    .tags(tags)
                    .description("The approximate total number of tasks that have completed execution")
                    .baseUnit(BaseUnits.TASKS)
                    .register(registry),
                Gauge.builder(metricPrefix + "executor.active", tp, ThreadPoolExecutor::getActiveCount)
                    .tags(tags)
                    .description("The approximate number of threads that are actively executing tasks")
                    .baseUnit(BaseUnits.THREADS)
                    .register(registry),

                Gauge.builder(metricPrefix + "executor.queued", tp, tpRef -> tpRef.getQueue().size())
                    .tags(tags)
                    .description("The approximate number of tasks that are queued for execution")
                    .baseUnit(BaseUnits.TASKS)
                    .register(registry),

                Gauge
                    .builder(metricPrefix + "executor.queue.remaining", tp,
                            tpRef -> tpRef.getQueue().remainingCapacity())
                    .tags(tags)
                    .description(
                            "The number of additional elements that this queue can ideally accept without blocking")
                    .baseUnit(BaseUnits.TASKS)
                    .register(registry),

                Gauge.builder(metricPrefix + "executor.pool.size", tp, ThreadPoolExecutor::getPoolSize)
                    .tags(tags)
                    .description(DESCRIPTION_POOL_SIZE)
                    .baseUnit(BaseUnits.THREADS)
                    .register(registry),

                Gauge.builder(metricPrefix + "executor.pool.core", tp, ThreadPoolExecutor::getCorePoolSize)
                    .tags(tags)
                    .description("The core number of threads for the pool")
                    .baseUnit(BaseUnits.THREADS)
                    .register(registry),

                Gauge.builder(metricPrefix + "executor.pool.max", tp, ThreadPoolExecutor::getMaximumPoolSize)
                    .tags(tags)
                    .description("The maximum allowed number of threads in the pool")
                    .baseUnit(BaseUnits.THREADS)
                    .register(registry));
        registeredMeterIds.addAll(meters.stream().map(Meter::getId).collect(toSet()));
    }

    private void monitor(MeterRegistry registry, ForkJoinPool fj) {
<<<<<<< HEAD
        List<Meter> meters = asList(
                FunctionCounter.builder(metricPrefix + "executor.steals", fj, ForkJoinPool::getStealCount)
                    .tags(tags)
                    .description("Estimate of the total number of tasks stolen from "
                            + "one thread's work queue by another. The reported value "
                            + "underestimates the actual total number of steals when the pool " + "is not quiescent")
                    .register(registry),

                Gauge.builder(metricPrefix + "executor.queued", fj, ForkJoinPool::getQueuedTaskCount)
                    .tags(tags)
                    .description("An estimate of the total number of tasks currently held in queues by worker threads")
                    .register(registry),

                Gauge.builder(metricPrefix + "executor.active", fj, ForkJoinPool::getActiveThreadCount)
                    .tags(tags)
                    .description("An estimate of the number of threads that are currently stealing or executing tasks")
                    .register(registry),

                Gauge.builder(metricPrefix + "executor.running", fj, ForkJoinPool::getRunningThreadCount)
                    .tags(tags)
                    .description(
                            "An estimate of the number of worker threads that are not blocked waiting to join tasks or for other managed synchronization threads")
                    .register(registry),

                Gauge.builder(metricPrefix + "executor.parallelism", fj, ForkJoinPool::getParallelism)
                    .tags(tags)
                    .description("The targeted parallelism level of this pool")
                    .baseUnit(BaseUnits.THREADS)
                    .register(registry),

                Gauge.builder(metricPrefix + "executor.pool.size", fj, ForkJoinPool::getPoolSize)
                    .tags(tags)
                    .description(DESCRIPTION_POOL_SIZE)
                    .baseUnit(BaseUnits.THREADS)
                    .register(registry));
        registeredMeterIds.addAll(meters.stream().map(Meter::getId).collect(toSet()));
=======
        FunctionCounter.builder(metricPrefix + "executor.steals", fj, ForkJoinPool::getStealCount)
            .tags(tags)
            .description("Estimate of the total number of tasks stolen from "
                    + "one thread's work queue by another. The reported value "
                    + "underestimates the actual total number of steals when the pool " + "is not quiescent")
            .register(registry);

        Gauge
            .builder(metricPrefix + "executor.queued", fj,
                    pool -> pool.getQueuedTaskCount() + pool.getQueuedSubmissionCount())
            .tags(tags)
            .description("The approximate number of tasks that are queued for execution")
            .register(registry);

        Gauge.builder(metricPrefix + "executor.active", fj, ForkJoinPool::getActiveThreadCount)
            .tags(tags)
            .description("An estimate of the number of threads that are currently stealing or executing tasks")
            .register(registry);

        Gauge.builder(metricPrefix + "executor.running", fj, ForkJoinPool::getRunningThreadCount)
            .tags(tags)
            .description(
                    "An estimate of the number of worker threads that are not blocked waiting to join tasks or for other managed synchronization threads")
            .register(registry);
>>>>>>> 8cd92d98
    }

    /**
     * Disable illegal reflective accesses.
     *
     * Java 9+ warns illegal reflective accesses, but some metrics from this binder depend
     * on reflective access to {@link Executors}'s internal implementation details. This
     * method allows to disable the feature to avoid the warnings.
     * @since 1.6.0
     */
    public static void disableIllegalReflectiveAccess() {
        allowIllegalReflectiveAccess = false;
    }

}<|MERGE_RESOLUTION|>--- conflicted
+++ resolved
@@ -398,7 +398,6 @@
     }
 
     private void monitor(MeterRegistry registry, ForkJoinPool fj) {
-<<<<<<< HEAD
         List<Meter> meters = asList(
                 FunctionCounter.builder(metricPrefix + "executor.steals", fj, ForkJoinPool::getStealCount)
                     .tags(tags)
@@ -407,9 +406,11 @@
                             + "underestimates the actual total number of steals when the pool " + "is not quiescent")
                     .register(registry),
 
-                Gauge.builder(metricPrefix + "executor.queued", fj, ForkJoinPool::getQueuedTaskCount)
-                    .tags(tags)
-                    .description("An estimate of the total number of tasks currently held in queues by worker threads")
+                Gauge
+                    .builder(metricPrefix + "executor.queued", fj,
+                            pool -> pool.getQueuedTaskCount() + pool.getQueuedSubmissionCount())
+                    .tags(tags)
+                    .description("The approximate number of tasks that are queued for execution")
                     .register(registry),
 
                 Gauge.builder(metricPrefix + "executor.active", fj, ForkJoinPool::getActiveThreadCount)
@@ -435,32 +436,6 @@
                     .baseUnit(BaseUnits.THREADS)
                     .register(registry));
         registeredMeterIds.addAll(meters.stream().map(Meter::getId).collect(toSet()));
-=======
-        FunctionCounter.builder(metricPrefix + "executor.steals", fj, ForkJoinPool::getStealCount)
-            .tags(tags)
-            .description("Estimate of the total number of tasks stolen from "
-                    + "one thread's work queue by another. The reported value "
-                    + "underestimates the actual total number of steals when the pool " + "is not quiescent")
-            .register(registry);
-
-        Gauge
-            .builder(metricPrefix + "executor.queued", fj,
-                    pool -> pool.getQueuedTaskCount() + pool.getQueuedSubmissionCount())
-            .tags(tags)
-            .description("The approximate number of tasks that are queued for execution")
-            .register(registry);
-
-        Gauge.builder(metricPrefix + "executor.active", fj, ForkJoinPool::getActiveThreadCount)
-            .tags(tags)
-            .description("An estimate of the number of threads that are currently stealing or executing tasks")
-            .register(registry);
-
-        Gauge.builder(metricPrefix + "executor.running", fj, ForkJoinPool::getRunningThreadCount)
-            .tags(tags)
-            .description(
-                    "An estimate of the number of worker threads that are not blocked waiting to join tasks or for other managed synchronization threads")
-            .register(registry);
->>>>>>> 8cd92d98
     }
 
     /**
