/*
 * Copyright 2017 VMware, Inc.
 *
 * Licensed under the Apache License, Version 2.0 (the "License");
 * you may not use this file except in compliance with the License.
 * You may obtain a copy of the License at
 *
 * https://www.apache.org/licenses/LICENSE-2.0
 *
 * Unless required by applicable law or agreed to in writing, software
 * distributed under the License is distributed on an "AS IS" BASIS,
 * WITHOUT WARRANTIES OR CONDITIONS OF ANY KIND, either express or implied.
 * See the License for the specific language governing permissions and
 * limitations under the License.
 */
package io.micrometer.core.instrument.binder.jvm;

import io.micrometer.core.instrument.*;
import io.micrometer.core.instrument.binder.BaseUnits;
import io.micrometer.core.instrument.binder.MeterBinder;
import io.micrometer.core.instrument.internal.TimedExecutor;
import io.micrometer.core.instrument.internal.TimedExecutorService;
import io.micrometer.core.instrument.internal.TimedScheduledExecutorService;
import io.micrometer.core.instrument.util.StringUtils;
import io.micrometer.core.lang.NonNullApi;
import io.micrometer.core.lang.NonNullFields;
import io.micrometer.core.lang.Nullable;
import io.micrometer.core.util.internal.logging.InternalLogger;
import io.micrometer.core.util.internal.logging.InternalLoggerFactory;

import java.lang.reflect.Field;
import java.util.concurrent.*;

import static java.util.Arrays.asList;

/**
 * Monitors the status of executor service pools. Does not record timings on operations executed in the {@link ExecutorService},
 * as this requires the instance to be wrapped. Timings are provided separately by wrapping the executor service
 * with {@link TimedExecutorService}.
 * <p>
 * Supports {@link ThreadPoolExecutor} and {@link ForkJoinPool} types of {@link ExecutorService}. Some libraries may provide
 * a wrapper type for {@link ExecutorService}, like {@link TimedExecutorService}. Make sure to pass the underlying,
 * unwrapped ExecutorService to this MeterBinder, if it is wrapped in another type.
 *
<<<<<<< HEAD
 * @deprecated Scheduled for removal in 2.0.0, please use {@code io.micrometer.core.instrument.binder.jvm.ExecutorServiceMetrics}
=======
>>>>>>> 6fc6315b
 * @author Jon Schneider
 * @author Clint Checketts
 * @author Johnny Lim
 */
@NonNullApi
@NonNullFields
public class ExecutorServiceMetrics implements MeterBinder {
    private static boolean allowIllegalReflectiveAccess = true;

    private static final InternalLogger log = InternalLoggerFactory.getInstance(ExecutorServiceMetrics.class);
    private static final String DEFAULT_EXECUTOR_METRIC_PREFIX = "";
    @Nullable
    private final ExecutorService executorService;

    private final Iterable<Tag> tags;
    private final String metricPrefix;

    public ExecutorServiceMetrics(@Nullable ExecutorService executorService, String executorServiceName, Iterable<Tag> tags) {
        this(executorService, executorServiceName, DEFAULT_EXECUTOR_METRIC_PREFIX, tags);
    }

    /**
     * Create an {@code ExecutorServiceMetrics} instance.
     *
     * @param executorService executor service
     * @param executorServiceName executor service name which will be used as {@literal name} tag
     * @param metricPrefix metrics prefix which will be used to prefix metric name
     * @param tags additional tags
     * @since 1.5.0
     */
    public ExecutorServiceMetrics(@Nullable ExecutorService executorService, String executorServiceName,
                                  String metricPrefix, Iterable<Tag> tags) {
        this.executorService = executorService;
        this.tags = Tags.concat(tags, "name", executorServiceName);
        this.metricPrefix = sanitizePrefix(metricPrefix);
    }

    /**
     * Record metrics on the use of an {@link Executor}.
     *
     * @param registry     The registry to bind metrics to.
     * @param executor     The executor to instrument.
     * @param executorName Will be used to tag metrics with "name".
     * @param tags         Tags to apply to all recorded metrics.
     * @return The instrumented executor, proxied.
     */
    public static Executor monitor(MeterRegistry registry, Executor executor, String executorName, Iterable<Tag> tags) {
        return monitor(registry, executor, executorName, DEFAULT_EXECUTOR_METRIC_PREFIX, tags);
    }

    /**
     * Record metrics on the use of an {@link Executor}.
     *
     * @param registry     The registry to bind metrics to.
     * @param executor     The executor to instrument.
     * @param executorName Will be used to tag metrics with "name".
     * @param metricPrefix The prefix to use with meter names. This differentiates executor metrics that may have different tag sets.
     * @param tags         Tags to apply to all recorded metrics.
     * @return The instrumented executor, proxied.
     * @since 1.5.0
     */
    public static Executor monitor(MeterRegistry registry, Executor executor, String executorName,
                                   String metricPrefix, Iterable<Tag> tags) {
        if (executor instanceof ExecutorService) {
            return monitor(registry, (ExecutorService) executor, executorName, metricPrefix, tags);
        }
        return new TimedExecutor(registry, executor, executorName, sanitizePrefix(metricPrefix), tags);
    }

    /**
     * Record metrics on the use of an {@link Executor}.
     *
     * @param registry     The registry to bind metrics to.
     * @param executor     The executor to instrument.
     * @param executorName Will be used to tag metrics with "name".
     * @param tags         Tags to apply to all recorded metrics.
     * @return The instrumented executor, proxied.
     */
    public static Executor monitor(MeterRegistry registry, Executor executor, String executorName, Tag... tags) {
        return monitor(registry, executor, executorName, DEFAULT_EXECUTOR_METRIC_PREFIX, tags);
    }

    /**
     * Record metrics on the use of an {@link Executor}.
     *
     * @param registry     The registry to bind metrics to.
     * @param executor     The executor to instrument.
     * @param executorName Will be used to tag metrics with "name".
     * @param metricPrefix The prefix to use with meter names. This differentiates executor metrics that may have different tag sets.
     * @param tags         Tags to apply to all recorded metrics.
     * @return The instrumented executor, proxied.
     * @since 1.5.0
     */
    public static Executor monitor(MeterRegistry registry, Executor executor, String executorName,
                                   String metricPrefix, Tag... tags) {
        return monitor(registry, executor, executorName, metricPrefix, asList(tags));
    }

    /**
     * Record metrics on the use of an {@link ExecutorService}.
     *
     * @param registry            The registry to bind metrics to.
     * @param executor            The executor to instrument.
     * @param executorServiceName Will be used to tag metrics with "name".
     * @param tags                Tags to apply to all recorded metrics.
     * @return The instrumented executor, proxied.
     */
    public static ExecutorService monitor(MeterRegistry registry, ExecutorService executor, String executorServiceName, Iterable<Tag> tags) {
        return monitor(registry, executor, executorServiceName, DEFAULT_EXECUTOR_METRIC_PREFIX, tags);
    }

    /**
     * Record metrics on the use of an {@link ExecutorService}.
     *
     * @param registry            The registry to bind metrics to.
     * @param executor            The executor to instrument.
     * @param executorServiceName Will be used to tag metrics with "name".
     * @param metricPrefix        The prefix to use with meter names. This differentiates executor metrics that may have different tag sets.
     * @param tags                Tags to apply to all recorded metrics.
     * @return The instrumented executor, proxied.
     * @since 1.5.0
     */
    public static ExecutorService monitor(MeterRegistry registry, ExecutorService executor, String executorServiceName,
                                          String metricPrefix, Iterable<Tag> tags) {
        if (executor instanceof ScheduledExecutorService) {
            return monitor(registry, (ScheduledExecutorService) executor, executorServiceName, metricPrefix, tags);
        }
        new ExecutorServiceMetrics(executor, executorServiceName, metricPrefix, tags).bindTo(registry);
        return new TimedExecutorService(registry, executor, executorServiceName, sanitizePrefix(metricPrefix), tags);
    }

    /**
     * Record metrics on the use of an {@link ExecutorService}.
     *
     * @param registry            The registry to bind metrics to.
     * @param executor            The executor to instrument.
     * @param executorServiceName Will be used to tag metrics with "name".
     * @param tags                Tags to apply to all recorded metrics.
     * @return The instrumented executor, proxied.
     */
    public static ExecutorService monitor(MeterRegistry registry, ExecutorService executor, String executorServiceName, Tag... tags) {
        return monitor(registry, executor, executorServiceName, DEFAULT_EXECUTOR_METRIC_PREFIX, tags);
    }

    /**
     * Record metrics on the use of an {@link ExecutorService}.
     *
     * @param registry            The registry to bind metrics to.
     * @param executor            The executor to instrument.
     * @param executorServiceName Will be used to tag metrics with "name".
     * @param metricPrefix        The prefix to use with meter names. This differentiates executor metrics that may have different tag sets.
     * @param tags                Tags to apply to all recorded metrics.
     * @since 1.5.0
     * @return The instrumented executor, proxied.
     */
    public static ExecutorService monitor(MeterRegistry registry, ExecutorService executor, String executorServiceName,
                                          String metricPrefix, Tag... tags) {
        return monitor(registry, executor, executorServiceName, metricPrefix, asList(tags));
    }

    /**
     * Record metrics on the use of a {@link ScheduledExecutorService}.
     *
     * @param registry            The registry to bind metrics to.
     * @param executor            The scheduled executor to instrument.
     * @param executorServiceName Will be used to tag metrics with "name".
     * @param tags                Tags to apply to all recorded metrics.
     * @return The instrumented scheduled executor, proxied.
     * @since 1.3.0
     */
    public static ScheduledExecutorService monitor(MeterRegistry registry, ScheduledExecutorService executor, String executorServiceName, Iterable<Tag> tags) {
        return monitor(registry, executor, executorServiceName, DEFAULT_EXECUTOR_METRIC_PREFIX, tags);
    }

    /**
     * Record metrics on the use of a {@link ScheduledExecutorService}.
     *
     * @param registry            The registry to bind metrics to.
     * @param executor            The scheduled executor to instrument.
     * @param executorServiceName Will be used to tag metrics with "name".
     * @param metricPrefix        The prefix to use with meter names. This differentiates executor metrics that may have different tag sets.
     * @param tags                Tags to apply to all recorded metrics.
     * @return The instrumented scheduled executor, proxied.
     * @since 1.5.0
     */
    public static ScheduledExecutorService monitor(MeterRegistry registry, ScheduledExecutorService executor, String executorServiceName,
                                                   String metricPrefix, Iterable<Tag> tags) {
        new ExecutorServiceMetrics(executor, executorServiceName, metricPrefix, tags).bindTo(registry);
        return new TimedScheduledExecutorService(registry, executor, executorServiceName, sanitizePrefix(metricPrefix), tags);
    }

    /**
     * Record metrics on the use of a {@link ScheduledExecutorService}.
     *
     * @param registry            The registry to bind metrics to.
     * @param executor            The scheduled executor to instrument.
     * @param executorServiceName Will be used to tag metrics with "name".
     * @param tags                Tags to apply to all recorded metrics.
     * @return The instrumented scheduled executor, proxied.
     * @since 1.3.0
     */
    public static ScheduledExecutorService monitor(MeterRegistry registry, ScheduledExecutorService executor, String executorServiceName, Tag... tags) {
        return monitor(registry, executor, executorServiceName, DEFAULT_EXECUTOR_METRIC_PREFIX, tags);
    }
    /**
     * Record metrics on the use of a {@link ScheduledExecutorService}.
     *
     * @param registry            The registry to bind metrics to.
     * @param executor            The scheduled executor to instrument.
     * @param executorServiceName Will be used to tag metrics with "name".
     * @param metricPrefix        The prefix to use with meter names. This differentiates executor metrics that may have different tag sets.
     * @param tags                Tags to apply to all recorded metrics.
     * @return The instrumented scheduled executor, proxied.
     * @since 1.5.0
     */
    public static ScheduledExecutorService monitor(MeterRegistry registry, ScheduledExecutorService executor, String executorServiceName,
                                                   String metricPrefix, Tag... tags) {
        return monitor(registry, executor, executorServiceName, metricPrefix, asList(tags));
    }

    private static String sanitizePrefix(String metricPrefix) {
        if (StringUtils.isBlank(metricPrefix))
            return "";
        if (!metricPrefix.endsWith("."))
            return metricPrefix + ".";
        return metricPrefix;
    }

    @Override
    public void bindTo(MeterRegistry registry) {
        if (executorService == null) {
            return;
        }

        String className = executorService.getClass().getName();

        if (executorService instanceof ThreadPoolExecutor) {
            monitor(registry, (ThreadPoolExecutor) executorService);
        } else if (executorService instanceof ForkJoinPool) {
            monitor(registry, (ForkJoinPool) executorService);
        } else if (allowIllegalReflectiveAccess) {
            if (className.equals("java.util.concurrent.Executors$DelegatedScheduledExecutorService")) {
                monitor(registry, unwrapThreadPoolExecutor(executorService, executorService.getClass()));
            } else if (className.equals("java.util.concurrent.Executors$FinalizableDelegatedExecutorService")) {
                monitor(registry, unwrapThreadPoolExecutor(executorService, executorService.getClass().getSuperclass()));
            } else {
                log.warn("Failed to bind as {} is unsupported.", className);
            }
        } else {
            log.warn("Failed to bind as {} is unsupported or reflective access is not allowed.", className);
        }
    }

    /**
     * Every ScheduledThreadPoolExecutor created by {@link Executors} is wrapped. Also,
     * {@link Executors#newSingleThreadExecutor()} wrap a regular {@link ThreadPoolExecutor}.
     */
    @Nullable
    private ThreadPoolExecutor unwrapThreadPoolExecutor(ExecutorService executor, Class<?> wrapper) {
        try {
            Field e = wrapper.getDeclaredField("e");
            e.setAccessible(true);
            return (ThreadPoolExecutor) e.get(executor);
        } catch (NoSuchFieldException | IllegalAccessException | RuntimeException e) {
            // Cannot use InaccessibleObjectException since it was introduced in Java 9, so catch all RuntimeExceptions instead
            // Do nothing. We simply can't get to the underlying ThreadPoolExecutor.
            log.info("Cannot unwrap ThreadPoolExecutor for monitoring from {} due to {}: {}", wrapper.getName(), e.getClass().getName(), e.getMessage());
        }
        return null;
    }

    private void monitor(MeterRegistry registry, @Nullable ThreadPoolExecutor tp) {
        if (tp == null) {
            return;
        }

        FunctionCounter.builder(metricPrefix + "executor.completed", tp, ThreadPoolExecutor::getCompletedTaskCount)
                .tags(tags)
                .description("The approximate total number of tasks that have completed execution")
                .baseUnit(BaseUnits.TASKS)
                .register(registry);

        Gauge.builder(metricPrefix + "executor.active", tp, ThreadPoolExecutor::getActiveCount)
                .tags(tags)
                .description("The approximate number of threads that are actively executing tasks")
                .baseUnit(BaseUnits.THREADS)
                .register(registry);

        Gauge.builder(metricPrefix + "executor.queued", tp, tpRef -> tpRef.getQueue().size())
                .tags(tags)
                .description("The approximate number of tasks that are queued for execution")
                .baseUnit(BaseUnits.TASKS)
                .register(registry);

        Gauge.builder(metricPrefix + "executor.queue.remaining", tp, tpRef -> tpRef.getQueue().remainingCapacity())
                .tags(tags)
                .description("The number of additional elements that this queue can ideally accept without blocking")
                .baseUnit(BaseUnits.TASKS)
                .register(registry);

        Gauge.builder(metricPrefix + "executor.pool.size", tp, ThreadPoolExecutor::getPoolSize)
                .tags(tags)
                .description("The current number of threads in the pool")
                .baseUnit(BaseUnits.THREADS)
                .register(registry);

        Gauge.builder(metricPrefix + "executor.pool.core", tp, ThreadPoolExecutor::getCorePoolSize)
                .tags(tags)
                .description("The core number of threads for the pool")
                .baseUnit(BaseUnits.THREADS)
                .register(registry);

        Gauge.builder(metricPrefix + "executor.pool.max", tp, ThreadPoolExecutor::getMaximumPoolSize)
                .tags(tags)
                .description("The maximum allowed number of threads in the pool")
                .baseUnit(BaseUnits.THREADS)
                .register(registry);
    }

    private void monitor(MeterRegistry registry, ForkJoinPool fj) {
        FunctionCounter.builder(metricPrefix + "executor.steals", fj, ForkJoinPool::getStealCount)
                .tags(tags)
                .description("Estimate of the total number of tasks stolen from " +
                        "one thread's work queue by another. The reported value " +
                        "underestimates the actual total number of steals when the pool " +
                        "is not quiescent")
                .baseUnit(BaseUnits.TASKS)
                .register(registry);

        Gauge.builder(metricPrefix + "executor.queued", fj, ForkJoinPool::getQueuedTaskCount)
                .tags(tags)
                .description("An estimate of the total number of tasks currently held in queues by worker threads")
                .baseUnit(BaseUnits.TASKS)
                .register(registry);

        Gauge.builder(metricPrefix + "executor.active", fj, ForkJoinPool::getActiveThreadCount)
                .tags(tags)
                .description("An estimate of the number of threads that are currently stealing or executing tasks")
                .baseUnit(BaseUnits.TASKS)
                .register(registry);

        Gauge.builder(metricPrefix + "executor.running", fj, ForkJoinPool::getRunningThreadCount)
                .tags(tags)
                .description("An estimate of the number of worker threads that are not blocked waiting to join tasks or for other managed synchronization threads")
                .baseUnit(BaseUnits.TASKS)
                .register(registry);
    }

    /**
     * Disable illegal reflective accesses.
     *
     * Java 9+ warns illegal reflective accesses, but some metrics from this binder depend on reflective access to
     * {@link Executors}'s internal implementation details. This method allows to disable the feature to avoid the
     * warnings.
     * @since 1.6.0
     */
    public static void disableIllegalReflectiveAccess() {
        allowIllegalReflectiveAccess = false;
    }

}<|MERGE_RESOLUTION|>--- conflicted
+++ resolved
@@ -42,10 +42,6 @@
  * a wrapper type for {@link ExecutorService}, like {@link TimedExecutorService}. Make sure to pass the underlying,
  * unwrapped ExecutorService to this MeterBinder, if it is wrapped in another type.
  *
-<<<<<<< HEAD
- * @deprecated Scheduled for removal in 2.0.0, please use {@code io.micrometer.core.instrument.binder.jvm.ExecutorServiceMetrics}
-=======
->>>>>>> 6fc6315b
  * @author Jon Schneider
  * @author Clint Checketts
  * @author Johnny Lim
@@ -372,25 +368,21 @@
                         "one thread's work queue by another. The reported value " +
                         "underestimates the actual total number of steals when the pool " +
                         "is not quiescent")
-                .baseUnit(BaseUnits.TASKS)
                 .register(registry);
 
         Gauge.builder(metricPrefix + "executor.queued", fj, ForkJoinPool::getQueuedTaskCount)
                 .tags(tags)
                 .description("An estimate of the total number of tasks currently held in queues by worker threads")
-                .baseUnit(BaseUnits.TASKS)
                 .register(registry);
 
         Gauge.builder(metricPrefix + "executor.active", fj, ForkJoinPool::getActiveThreadCount)
                 .tags(tags)
                 .description("An estimate of the number of threads that are currently stealing or executing tasks")
-                .baseUnit(BaseUnits.TASKS)
                 .register(registry);
 
         Gauge.builder(metricPrefix + "executor.running", fj, ForkJoinPool::getRunningThreadCount)
                 .tags(tags)
                 .description("An estimate of the number of worker threads that are not blocked waiting to join tasks or for other managed synchronization threads")
-                .baseUnit(BaseUnits.TASKS)
                 .register(registry);
     }
 
