--- conflicted
+++ resolved
@@ -30,10 +30,6 @@
  * <p>
  * It monitors the overall connection pool state.
  *
-<<<<<<< HEAD
- * @deprecated Scheduled for removal in 2.0.0, please use {@code io.micrometer.core.instrument.binder.httpcomponents.PoolingHttpClientConnectionManagerMetricsBinder}
-=======
->>>>>>> 6fc6315b
  * @author Benjamin Hubert (benjamin.hubert@willhaben.at)
  * @since 1.3.0
  */
