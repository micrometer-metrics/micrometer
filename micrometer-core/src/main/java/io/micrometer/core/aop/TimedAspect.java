--- conflicted
+++ resolved
@@ -70,19 +70,12 @@
     public Object timedMethod(ProceedingJoinPoint pjp) throws Throwable {
         Method method = ((MethodSignature) pjp.getSignature()).getMethod();
         Timed timed = method.getAnnotation(Timed.class);
-<<<<<<< HEAD
-        final String metricName = timed.value().isEmpty() ? DEFAULT_METRIC_NAME : timed.value();
-=======
         if (timed == null) {
             method = pjp.getTarget().getClass().getMethod(method.getName(), method.getParameterTypes());
             timed = method.getAnnotation(Timed.class);
         }
 
-        if (timed.value().isEmpty()) {
-            return pjp.proceed();
-        }
-
->>>>>>> 672466da
+        final String metricName = timed.value().isEmpty() ? DEFAULT_METRIC_NAME : timed.value();
         Timer.Sample sample = Timer.start(registry);
         String exceptionClass = "none";
 
@@ -96,10 +89,7 @@
                 sample.stop(Timer.builder(metricName)
                         .description(timed.description().isEmpty() ? null : timed.description())
                         .tags(timed.extraTags())
-<<<<<<< HEAD
                         .tags(EXCEPTION_TAG, exceptionClass)
-=======
->>>>>>> 672466da
                         .tags(tagsBasedOnJoinPoint.apply(pjp))
                         .publishPercentileHistogram(timed.histogram())
                         .publishPercentiles(timed.percentiles().length == 0 ? null : timed.percentiles())
