[[concepts]]
= Concepts

[[concepts-purpose]]
== Purpose

Micrometer is a metrics instrumentation library for JVM-based applications. It provides a simple facade over the instrumentation clients for the most popular monitoring systems, letting you instrument your JVM-based application code without vendor lock-in. It is designed to add little to no overhead to your metrics collection activity while maximizing the portability of your metrics effort.

Starting from Micrometer 1.10, Micrometer provides the xref:./observation.adoc[Observation API] and a plugin mechanism that lets you add capabilities, including the tracing features. You can read more about tracing in the https://docs.micrometer.io/tracing/reference/[Micrometer Tracing documentation].

For better understanding of the differences among these different types of systems (Metrics, Distributed Tracing, and Logging) we recommend Adrian Cole's talk, titled https://www.youtube.com/watch?v=juP9VApKy_I[Observability 3 Ways]. To learn more about Micrometer Observation API, we recommend Tommy Ludwig's and Marcin Grzejszczak's talk, titled https://www.youtube.com/watch?v=fh3VbrPvAjg[Observability of Your Application] and Tommy Ludwig's and Jonatan Ivanov's talk, titled https://www.youtube.com/watch?v=Qyku6cR6ADY[Micrometer Mastery].

[[concepts-dependencies]]
== Dependencies

The `micrometer-core` module aims to have minimal dependencies.
It does not require any third-party (non-Micrometer) dependencies on the classpath at compile time for applications that use Micrometer, except for https://jspecify.dev/[JSpecify].

<<<<<<< HEAD
Use of the xref:concepts/timers.adoc#pause-detection[pause detection] feature requires the https://github.com/LatencyUtils/LatencyUtils[LatencyUtils] dependency (`org.latencyutils:LatencyUtils`) to be available on the classpath at runtime.
Micrometer does not include LatencyUtils on the runtime classpath by default because pause detection is turned off by default.
=======
Use of the xref:./concepts/timers.adoc#_pause_detection[pause detection] feature requires the https://github.com/LatencyUtils/LatencyUtils[LatencyUtils] dependency to be available on the classpath at runtime. If your application does not use the pause detection feature, you can exclude LatencyUtils from your runtime classpath.
>>>>>>> 8b88e43a

If you use xref:./concepts/histogram-quantiles.adoc[client-side percentiles], you need https://github.com/HdrHistogram/HdrHistogram[HdrHistogram] on the classpath at runtime. If you do not use client-side percentiles, you may exclude HdrHistogram from your application's runtime classpath.<|MERGE_RESOLUTION|>--- conflicted
+++ resolved
@@ -16,11 +16,7 @@
 The `micrometer-core` module aims to have minimal dependencies.
 It does not require any third-party (non-Micrometer) dependencies on the classpath at compile time for applications that use Micrometer, except for https://jspecify.dev/[JSpecify].
 
-<<<<<<< HEAD
-Use of the xref:concepts/timers.adoc#pause-detection[pause detection] feature requires the https://github.com/LatencyUtils/LatencyUtils[LatencyUtils] dependency (`org.latencyutils:LatencyUtils`) to be available on the classpath at runtime.
+Use of the xref:./concepts/timers.adoc#_pause_detection[pause detection] feature requires the https://github.com/LatencyUtils/LatencyUtils[LatencyUtils] dependency (`org.latencyutils:LatencyUtils`) to be available on the classpath at runtime.
 Micrometer does not include LatencyUtils on the runtime classpath by default because pause detection is turned off by default.
-=======
-Use of the xref:./concepts/timers.adoc#_pause_detection[pause detection] feature requires the https://github.com/LatencyUtils/LatencyUtils[LatencyUtils] dependency to be available on the classpath at runtime. If your application does not use the pause detection feature, you can exclude LatencyUtils from your runtime classpath.
->>>>>>> 8b88e43a
 
 If you use xref:./concepts/histogram-quantiles.adoc[client-side percentiles], you need https://github.com/HdrHistogram/HdrHistogram[HdrHistogram] on the classpath at runtime. If you do not use client-side percentiles, you may exclude HdrHistogram from your application's runtime classpath.