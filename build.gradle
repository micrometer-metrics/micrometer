--- conflicted
+++ resolved
@@ -102,12 +102,9 @@
                     "LongDoubleConversion",
                     "MissingOverride",
                     "ModifyCollectionInEnhancedForLoop",
-<<<<<<< HEAD
+                    "NarrowCalculation",
                     "NullAway",
-=======
-                    "NarrowCalculation",
                     "OperatorPrecedence",
->>>>>>> d17e3e68
                     "StringCaseLocaleUsage",
                     "StringSplitter"
                 )
