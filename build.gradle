--- conflicted
+++ resolved
@@ -343,11 +343,7 @@
 
             check.dependsOn("testModules")
 
-<<<<<<< HEAD
-            if (!(project.name in ['micrometer-registry-prometheus', 'micrometer-registry-prometheus-simpleclient', 'micrometer-jakarta9', 'micrometer-java11', 'micrometer-java21', 'micrometer-jetty12'])) { // add projects here that do not exist in the previous minor so should be excluded from japicmp
-=======
-            if (!(project.name in ['micrometer-test-aspectj-ltw', 'micrometer-test-aspectj-ctw'])) { // add projects here that do not exist in the previous minor so should be excluded from japicmp
->>>>>>> 9917c673
+            if (!(project.name in ['micrometer-test-aspectj-ltw', 'micrometer-test-aspectj-ctw', 'micrometer-java21'])) { // add projects here that do not exist in the previous minor so should be excluded from japicmp
                 apply plugin: 'me.champeau.gradle.japicmp'
                 apply plugin: 'de.undercouch.download'
 
