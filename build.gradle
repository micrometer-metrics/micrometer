--- conflicted
+++ resolved
@@ -65,11 +65,7 @@
         }
 
         if (project.extensions.findByName('bintray')) {
-<<<<<<< HEAD
-            bintray.labels = ['micrometer', 'atlas', 'metrics', 'prometheus', 'spectator', 'influx', 'new-relic', 'signalfx', 'wavefront', 'elastic', 'dynatrace', 'kairos']
-=======
-            bintray.labels = ['micrometer', 'atlas', 'metrics', 'prometheus', 'spectator', 'influx', 'new-relic', 'signalfx', 'wavefront', 'elastic', 'dynatrace', 'azure-monitor']
->>>>>>> b0b16a3d
+            bintray.labels = ['micrometer', 'atlas', 'metrics', 'prometheus', 'spectator', 'influx', 'new-relic', 'signalfx', 'wavefront', 'elastic', 'dynatrace', 'azure-monitor', 'kairos']
         }
     }
 
