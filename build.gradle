--- conflicted
+++ resolved
@@ -8,19 +8,6 @@
     }
 
     dependencies {
-<<<<<<< HEAD
-        classpath 'gradle.plugin.com.hierynomus.gradle.plugins:license-gradle-plugin:0.16.1'
-        classpath 'com.netflix.nebula:nebula-release-plugin:17.1.0'
-        classpath 'com.netflix.nebula:nebula-publishing-plugin:20.1.0'
-        classpath 'com.netflix.nebula:nebula-project-plugin:10.1.2'
-        classpath 'io.spring.nohttp:nohttp-gradle:0.0.11'
-        classpath 'io.github.gradle-nexus:publish-plugin:1.3.0'
-        classpath 'me.champeau.gradle:japicmp-gradle-plugin:0.4.1'
-        classpath 'de.undercouch:gradle-download-task:5.2.1'
-        classpath 'io.spring.javaformat:spring-javaformat-gradle-plugin:0.0.39'
-        classpath 'com.diffplug.spotless:spotless-plugin-gradle:6.19.0'
-        classpath 'biz.aQute.bnd:biz.aQute.bnd.gradle:6.4.0'
-=======
         classpath libs.plugin.license
         classpath libs.plugin.nebulaRelease
         classpath libs.plugin.nebulaPublishing
@@ -31,7 +18,7 @@
         classpath libs.plugin.japicmp
         classpath libs.plugin.downloadTask
         classpath libs.plugin.spotless
->>>>>>> 94a17e05
+        classpath libs.plugin.bnd
 
         constraints {
             classpath(libs.asmForPlugins) {
@@ -274,6 +261,25 @@
         }
     }
 
+    dependencyLocking {
+        lockAllConfigurations()
+    }
+
+    tasks.register('resolveAndLockAll') {
+        description = 'Resolves dependencies of all configurations and writes them into the lock file.'
+        outputs.upToDateWhen { false }
+        doFirst {
+            assert gradle.startParameter.writeDependencyLocks || gradle.startParameter.lockedDependenciesToUpdate: 'Execute resolveAndLockAll --write-locks or --update-locks <dependencies>'
+        }
+        doLast {
+            project.configurations.findAll { it.canBeResolved }*.resolve()
+        }
+    }
+
+    task deleteLockFiles(type: Delete) {
+        delete fileTree(dir: '.', include: '**/gradle.lockfile')
+    }
+
     tasks.register('downloadDependencies') {
         outputs.upToDateWhen { false }
         doLast {
