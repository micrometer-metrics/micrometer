buildscript {
    ext.javaLanguageVersion = JavaLanguageVersion.of(JavaVersion.current().isJava11Compatible() ? JavaVersion.current().getMajorVersion() : 17)
    ext.javaTargetVersion = JavaVersion.VERSION_1_8

    repositories {
        mavenCentral()
        gradlePluginPortal()
    }

    dependencies {
        classpath libs.plugin.errorprone
        classpath libs.plugin.license
        classpath libs.plugin.nebulaRelease
        classpath libs.plugin.nebulaPublishing
        classpath libs.plugin.nebulaProject
        classpath libs.plugin.nebulaInfo
        classpath libs.plugin.noHttp
        classpath libs.plugin.nexusPublish
        classpath libs.plugin.javaformat
        classpath libs.plugin.japicmp
        classpath libs.plugin.downloadTask
        classpath libs.plugin.spotless

        if (javaLanguageVersion.asInt() < 17) {
            classpath libs.plugin.bnd
        } else {
            classpath libs.plugin.bndForJava17
        }

        constraints {
            classpath(libs.asmForPlugins) {
                because 'Supports modern JDKs'
            }
        }
    }

    configurations.classpath.resolutionStrategy.cacheDynamicVersionsFor 0, 'minutes'
}

// Hacks because of Antora's clone/checkout/worktrees behavior
// Antora uses shallow-clone and worktrees to check out branches/tags.
if (project.hasProperty('antora')) {
    'git fetch --unshallow --all --tags'.execute().text // Antora shallow-clones so there is no history (we need commit history to find the last tag in the tree)
    String ref = 'git rev-parse --abbrev-ref HEAD'.execute().text.trim()
    if (ref == 'HEAD') { // if Antora checks out a tag instead of a branch
        String tag = 'git tag --points-at HEAD'.execute().text.trim() // jgit is not able to figure out tags in Antora's worktree
        if (tag) {
            println "Found release tag: $tag, using it as release.version"
            ext['release.version'] = tag.substring(1)
        }
    }
}

// TODO: remove this hack, see: https://github.com/nebula-plugins/nebula-release-plugin/issues/213
def releaseStage = findProperty('release.stage')
apply plugin: 'com.netflix.nebula.release'
release.defaultVersionStrategy = nebula.plugin.release.git.opinion.Strategies.SNAPSHOT

apply plugin: 'io.github.gradle-nexus.publish-plugin'

allprojects {
    group = 'io.micrometer'
    ext.'release.stage' = releaseStage ?: 'SNAPSHOT'

    afterEvaluate { project -> println "I'm configuring $project.name with version $project.version" }
}

subprojects {
    apply plugin: 'net.ltgt.errorprone'
    apply plugin: 'signing'
    apply plugin: 'io.spring.javaformat'
    apply plugin: 'com.diffplug.spotless'

    if (project.name != 'micrometer-bom') {
        tasks.withType(JavaCompile).configureEach {
            if (it.name == "compileJava" && !(it.project.name in ["micrometer-java11"])) {
                options.errorprone.disable(
                    "JavaDurationGetSecondsToToSeconds" // Requires JDK 9+
                )
            }
            options.errorprone {
                disableWarningsInGeneratedCode = true
                excludedPaths = ".*/build/generated/.*"

                disable(
                    "StringConcatToTextBlock" // Requires JDK 15+
                )

                error(
                    "AttemptedNegativeZero",
                    "BadImport",
                    "CatchAndPrintStackTrace",
                    "ClassCanBeStatic",
                    "CollectionUndefinedEquality",
                    "DefaultCharset",
                    "DoNotCallSuggester",
                    "EnumOrdinal",
                    "EqualsGetClass",
                    "FallThrough",
                    "Finally",
                    "InlineFormatString",
                    "LongDoubleConversion",
                    "MissingOverride",
<<<<<<< HEAD
                    "NullAway",
=======
                    "ModifyCollectionInEnhancedForLoop",
>>>>>>> 71796d27
                    "StringCaseLocaleUsage",
                    "StringSplitter"
                )

                option("NullAway:OnlyNullMarked", "true")
                option("NullAway:CustomContractAnnotations", "io.micrometer.common.lang.internal.Contract")
                option("NullAway:CheckContracts", "true")
                option("NullAway:HandleTestAssertionLibraries", "true")
                if (javaLanguageVersion.canCompileOrRun(22)) {
                    // see https://bugs.openjdk.org/browse/JDK-8346471
                    // see https://github.com/uber/NullAway/wiki/JSpecify-Support
                    option("NullAway:JSpecifyMode", "true")
                }
                if (!javaLanguageVersion.canCompileOrRun(17)) {
                    // Error Prone does not work with JDK <17
                    enabled = false
                }
                if (System.env.CI != null) {
                    disableAllWarnings = true
                }
            }
        }
        if ((project.name.contains('samples') && !project.name.contains('kotlin')) || project.name.contains('benchmarks')) {
            apply plugin: 'java'
        } else {
            apply plugin: 'java-library'
            dependencies {
                api(libs.jspecify)

                testImplementation platform(libs.junitBom)
                testImplementation libs.junitJupiter
                testRuntimeOnly libs.junitPlatformLauncher
            }
        }
        apply plugin: 'com.github.hierynomus.license'
        apply plugin: 'checkstyle'
        apply plugin: 'io.spring.nohttp'

        java {
            // It is more idiomatic to define different features for different sets of optional
            // dependencies, e.g., 'dropwizard' and 'reactor'. If this library published Gradle
            // metadata, Gradle users would be able to use these feature names in their dependency
            // declarations instead of understanding the actual required optional dependencies.
            // But we don't publish Gradle metadata yet and this may be overkill so just have a
            // single feature for now to correspond to any optional dependency.
            registerFeature('optional') {
                usingSourceSet(sourceSets.main)
            }

            toolchain {
                languageVersion = javaLanguageVersion
                sourceCompatibility = javaTargetVersion
                targetCompatibility = javaTargetVersion
            }
        }

        // All projects use optional annotations, but since we don't expose them downstream we would
        // have to add the dependency in every project, which is tedious so just do it here.
        dependencies {
            // JSR-305 only used for non-required meta-annotations
            optionalApi libs.jsr305
            checkstyle libs.spring.javaformatCheckstyle
            errorprone(libs.errorprone)
            errorprone(libs.nullAway)
        }

        tasks {
            compileJava {
                options.encoding = 'UTF-8'
                options.compilerArgs << '-Xlint:unchecked' << '-Xlint:deprecation'

                sourceCompatibility = javaTargetVersion
                targetCompatibility = javaTargetVersion

                // ensure Java 8 baseline is enforced for main source
                options.release = 8

                doLast {
                    task -> logger.info("Compiling with " + task.javaCompiler.get().executablePath)
                }
            }
            compileTestJava {
                options.encoding = 'UTF-8'
                options.compilerArgs << '-Xlint:unchecked' << '-Xlint:deprecation'

                sourceCompatibility = JavaVersion.VERSION_11
                targetCompatibility = JavaVersion.VERSION_11
            }


            javadoc {
                if (project.name.contains('samples') || project.name.contains("-test-aspectj")) {
                    enabled = false
                } else {
                    configure(options) {
                        tags(
                                'apiNote:a:API Note:',
                                'implSpec:a:Implementation Requirements:',
                                'implNote:a:Implementation Note:'
                        )
                        options.addBooleanOption('Xdoclint:all,-missing', true)
                    }
                }
            }
        }

        normalization {
            runtimeClasspath {
                metaInf {
                    [
                            'Bnd-LastModified',
                            'Build-Date',
                            'Build-Date-UTC',
                            'Built-By',
                            'Built-OS',
                            'Build-Host',
                            'Build-Job',
                            'Build-Number',
                            'Build-Id',
                            'Change',
                            'Full-Change',
                            'Branch',
                            'Module-Origin',
                            'Created-By',
                            'Build-Java-Version'
                    ].each {
                        ignoreAttribute it
                        ignoreProperty it
                    }
                }
            }
        }

        //noinspection GroovyAssignabilityCheck
        test {
            // set heap size for the test JVM(s)
            maxHeapSize = "1500m"

            useJUnitPlatform {
                excludeTags 'docker'
            }
        }

        tasks.register("dockerTest", Test) {
            // set heap size for the test JVM(s)
            maxHeapSize = "1500m"

            useJUnitPlatform {
                includeTags 'docker'
            }
        }

        tasks.withType(Test).configureEach {
            testLogging.exceptionFormat = 'full'
            develocity.testRetry {
                maxFailures = 5
                maxRetries = 3
            }
        }

        license {
            header rootProject.file('gradle/licenseHeader.txt')
            strictCheck true
            mapping {
                java = 'SLASHSTAR_STYLE'
            }
            sourceSets = project.sourceSets

            ext.year = Calendar.getInstance().get(Calendar.YEAR)
            skipExistingHeaders = true
            exclude '**/*.json' // comments not supported
        }

        spotless {
            kotlin {
                ktlint().editorConfigOverride(['ktlint_standard_no-wildcard-imports': 'disabled'])
            }
        }

        // Publish resolved versions.
        plugins.withId('maven-publish') {
            publishing {
                publications {
                    nebula(MavenPublication) {
                        versionMapping {
                            allVariants {
                                fromResolutionResult()
                            }
                        }

                        // We publish resolved versions so don't need to publish our dependencyManagement
                        // too. This is different from many Maven projects, where published artifacts often
                        // don't include resolved versions and have a parent POM including dependencyManagement.
                        pom.withXml {
                            def dependencyManagement = asNode().get('dependencyManagement')
                            if (dependencyManagement) {
                                asNode().remove(dependencyManagement)
                            }
                        }
                    }
                }
            }
        }
    }

    plugins.withId('maven-publish') {
        publishing {
            publications {
                nebula(MavenPublication) {
                    // Nebula converts dynamic versions to static ones so it's ok.
                    suppressAllPomMetadataWarnings()
                }
            }
            repositories {
                maven {
                    name = 'Snapshot'
                    url = 'https://repo.spring.io/snapshot'
                    credentials {
                        username findProperty('SNAPSHOT_REPO_USER')
                        password findProperty('SNAPSHOT_REPO_PASSWORD')
                    }
                }
            }
        }

        signing {
            required = System.env.CIRCLE_STAGE == 'deploy'
            useInMemoryPgpKeys(findProperty('SIGNING_KEY'), findProperty('SIGNING_PASSWORD'))
            sign publishing.publications.nebula
        }

        // Nebula doesn't interface with Gradle's module format so just disable it for now.
        tasks.withType(GenerateModuleMetadata) {
            enabled = false
        }
    }

    plugins.withId('org.jetbrains.kotlin.jvm') {
        // We disable the kotlinSourcesJar task since it conflicts with the sourcesJar task of the Java plugin
        // See: https://github.com/micrometer-metrics/micrometer/issues/5151
        // See: https://youtrack.jetbrains.com/issue/KT-54207/Kotlin-has-two-sources-tasks-kotlinSourcesJar-and-sourcesJar-that-archives-sources-to-the-same-artifact
        kotlinSourcesJar.enabled = false
    }

    tasks.register('downloadDependencies') {
        outputs.upToDateWhen { false }
        doLast {
            project.configurations.findAll { it.canBeResolved }*.files
        }
    }

    // Do not publish some modules
    if (!['samples', 'benchmarks', 'micrometer-osgi-test', 'concurrency-tests', 'micrometer-test-aspectj-ctw', 'micrometer-test-aspectj-ltw'].find { project.name.contains(it) }) {
        apply plugin: 'com.netflix.nebula.maven-publish'
        apply plugin: 'com.netflix.nebula.maven-manifest'
        apply plugin: 'com.netflix.nebula.maven-developer'
        apply plugin: 'com.netflix.nebula.javadoc-jar'
        apply plugin: 'com.netflix.nebula.source-jar'
        apply plugin: 'com.netflix.nebula.maven-apache-license'
        apply plugin: 'com.netflix.nebula.publish-verification'
        apply plugin: 'com.netflix.nebula.contacts'
        apply plugin: 'com.netflix.nebula.info'
        apply plugin: 'com.netflix.nebula.project'

        if (project.name != 'micrometer-bom') {
            apply plugin: 'biz.aQute.bnd.builder'

            jar {
                manifest.attributes.put('Automatic-Module-Name', project.name.replace('-', '.'))
                metaInf {
                    from "$rootDir/LICENSE"
                    from "$rootDir/NOTICE"
                }

                bundle {
                    // workaround for multi-version JARs
                    //  see https://github.com/bndtools/bnd/issues/2227
                    bnd '''\
                        -fixupmessages: '^Classes found in the wrong directory: .*'
                        -exportcontents: io.micrometer.*
                        '''.stripIndent()
                }
            }

            tasks.register("testModules", Exec) {
                dependsOn jar
                String executablePath = javaToolchains.launcherFor { languageVersion = javaLanguageVersion }.get().executablePath
                commandLine "$executablePath", '-p', "$jar.archivePath", '--list-modules'
                standardOutput = new ByteArrayOutputStream()
                ignoreExitValue = true

                doLast {
                    if (executionResult.get().getExitValue() != 0) {
                        throw new GradleException("Command finished with non-zero exit value ${executionResult.get().getExitValue()}:\n$standardOutput")
                    }
                }
            }

            check.dependsOn("testModules")

            if (!(project.name in [])) { // add projects here that do not exist in the previous minor so should be excluded from japicmp
                apply plugin: 'me.champeau.gradle.japicmp'
                apply plugin: 'de.undercouch.download'

                tasks.register("downloadBaseline", Download) {
                    onlyIf {
                        if (project.gradle.startParameter.isOffline()) {
                            println 'Offline: skipping downloading of baseline and JAPICMP'
                            return false
                        } else if (compatibleVersion == 'SKIP') {
                            println 'SKIP: Instructed to skip the baseline comparison'
                            return false
                        } else {
                            println "Will download and perform baseline comparison with ${compatibleVersion}"
                            return true
                        }
                    }

                    onlyIfNewer true
                    compress true
                    String rootUrl
                    if (compatibleVersion.contains('-M') || compatibleVersion.contains('-RC')) {
                        rootUrl = 'https://repo.spring.io/milestone/'
                    } else if (compatibleVersion.contains('-SNAPSHOT') ) {
                        rootUrl = 'https://repo.spring.io/snapshot/'
                    } else {
                        rootUrl = repositories.mavenCentral().url
                    }

                    src "${rootUrl}io/micrometer/${project.name}/${compatibleVersion}/${project.name}-${compatibleVersion}.jar"
                    dest layout.buildDirectory.file("baselineLibs/${project.name}-${compatibleVersion}.jar")
                }

                tasks.register("japicmp", me.champeau.gradle.japicmp.JapicmpTask) {
                    oldClasspath.from(layout.buildDirectory.file("baselineLibs/${project.name}-${compatibleVersion}.jar"))
                    newClasspath.from(files(jar.archiveFile, project(":${project.name}").jar))
                    onlyBinaryIncompatibleModified = true
                    failOnModification = true
                    failOnSourceIncompatibility = true
                    txtOutputFile = project.layout.buildDirectory.file("reports/japi.txt")
                    ignoreMissingClasses = true
                    includeSynthetic = true

                    classExcludes = []
                    compatibilityChangeExcludes = [ "METHOD_NEW_DEFAULT" ]

                    packageExcludes = ['io.micrometer.shaded.*', 'io.micrometer.statsd.internal', 'io.micrometer.core.lang']

                    fieldExcludes = []
                    methodExcludes = []

                    onlyIf { compatibleVersion != 'SKIP' }
                }

                tasks.japicmp.dependsOn(downloadBaseline)
                tasks.japicmp.dependsOn(jar)
                tasks.check.dependsOn(japicmp)
            }
        }

        contacts {
            'tludwig@vmware.com' {
                moniker 'Tommy Ludwig'
                github 'shakuzen'
            }
        }
    }

    description = 'Application monitoring instrumentation facade'

    repositories {
        mavenCentral()
    }

    def check = tasks.findByName('check')
    if (check) project.rootProject.tasks.releaseCheck.dependsOn check
}

nexusPublishing {
    repositories {
        mavenCentral {
            nexusUrl.set(uri('https://ossrh-staging-api.central.sonatype.com/service/local/'))
            snapshotRepositoryUrl.set(uri('https://repo.spring.io/snapshot/')) // not used but necessary for the plugin
            username = findProperty('MAVEN_CENTRAL_USER')
            password = findProperty('MAVEN_CENTRAL_PASSWORD')
        }
    }
}

wrapper {
    gradleVersion = '8.14.2'
}

defaultTasks 'build'<|MERGE_RESOLUTION|>--- conflicted
+++ resolved
@@ -101,11 +101,8 @@
                     "InlineFormatString",
                     "LongDoubleConversion",
                     "MissingOverride",
-<<<<<<< HEAD
+                    "ModifyCollectionInEnhancedForLoop",
                     "NullAway",
-=======
-                    "ModifyCollectionInEnhancedForLoop",
->>>>>>> 71796d27
                     "StringCaseLocaleUsage",
                     "StringSplitter"
                 )
