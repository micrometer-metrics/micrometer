--- conflicted
+++ resolved
@@ -348,36 +348,20 @@
                     }
 
                     src "${rootUrl}io/micrometer/${project.name}/${compatibleVersion}/${project.name}-${compatibleVersion}.jar"
-                    dest "${buildDir}/baselineLibs/${project.name}-${compatibleVersion}.jar"
-                }
-
-<<<<<<< HEAD
+                    dest layout.buildDirectory.file("baselineLibs/${project.name}-${compatibleVersion}.jar")
+                }
+
                 task japicmp(type: me.champeau.gradle.japicmp.JapicmpTask) {
-                    oldClasspath.from(files("${buildDir}/baselineLibs/${project.name}-${compatibleVersion}.jar"))
+                    oldClasspath.from(layout.buildDirectory.file("baselineLibs/${project.name}-${compatibleVersion}.jar"))
                     newClasspath.from(files(jar.archiveFile, project(":${project.name}").jar))
                     onlyBinaryIncompatibleModified = true
                     failOnModification = true
                     failOnSourceIncompatibility = true
-                    txtOutputFile = file("${project.buildDir}/reports/japi.txt")
+                    txtOutputFile = project.layout.buildDirectory.file("reports/japi.txt")
                     ignoreMissingClasses = true
                     includeSynthetic = true
 
                     compatibilityChangeExcludes = [ "METHOD_NEW_DEFAULT" ]
-=======
-                src "${rootUrl}io/micrometer/${project.name}/${compatibleVersion}/${project.name}-${compatibleVersion}.jar"
-                dest layout.buildDirectory.file("baselineLibs/${project.name}-${compatibleVersion}.jar")
-            }
-
-            task japicmp(type: me.champeau.gradle.japicmp.JapicmpTask) {
-                oldClasspath.from(layout.buildDirectory.file("baselineLibs/${project.name}-${compatibleVersion}.jar"))
-                newClasspath.from(files(jar.archiveFile, project(":${project.name}").jar))
-                onlyBinaryIncompatibleModified = true
-                failOnModification = true
-                failOnSourceIncompatibility = true
-                txtOutputFile = project.layout.buildDirectory.file("reports/japi.txt")
-                ignoreMissingClasses = true
-                includeSynthetic = true
->>>>>>> 76952666
 
                     packageExcludes = ['io.micrometer.shaded.*', 'io.micrometer.statsd.internal']
 
