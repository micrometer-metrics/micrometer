/*
 * Copyright 2023 VMware, Inc.
 *
 * Licensed under the Apache License, Version 2.0 (the "License");
 * you may not use this file except in compliance with the License.
 * You may obtain a copy of the License at
 *
 * https://www.apache.org/licenses/LICENSE-2.0
 *
 * Unless required by applicable law or agreed to in writing, software
 * distributed under the License is distributed on an "AS IS" BASIS,
 * WITHOUT WARRANTIES OR CONDITIONS OF ANY KIND, either express or implied.
 * See the License for the specific language governing permissions and
 * limitations under the License.
 */
package io.micrometer.elastic;

import io.micrometer.core.ipc.http.HttpSender;
import org.slf4j.Logger;
import org.slf4j.LoggerFactory;

/**
 * Default {@link IndexTemplateCreator}, compatible with Elasticsearch 7.8+.
 *
 * @author Brian Clozel
 * @see <a href=
 * "https://www.elastic.co/guide/en/elasticsearch/reference/7.8/index-templates.html">Index
 * Templates documentation</a>.
 */
class DefaultIndexTemplateCreator implements IndexTemplateCreator {

    private static final String INDEX_TEMPLATE_PATH = "/_index_template/metrics_template";

    private final Logger logger = LoggerFactory.getLogger(DefaultIndexTemplateCreator.class);

<<<<<<< HEAD
    private final String indexTemplateRequest = "{\n" + "  \"index_patterns\": [\"%s*\"],\n" + "  \"template\": {\n"
            + "    \"mappings\": {\n" + "      \"_source\": {\n" + "        \"enabled\": %b\n" + "      },\n"
            + "      \"properties\": {\n" + "        \"name\": { \"type\": \"keyword\" },\n"
            + "        \"count\": { \"type\": \"double\", \"index\": false },\n"
            + "        \"value\": { \"type\": \"double\", \"index\": false },\n"
            + "        \"sum\": { \"type\": \"double\", \"index\": false },\n"
            + "        \"mean\": { \"type\": \"double\", \"index\": false },\n"
            + "        \"duration\": { \"type\": \"double\", \"index\": false},\n"
            + "        \"max\": { \"type\": \"double\", \"index\": false },\n"
            + "        \"total\": { \"type\": \"double\", \"index\": false },\n"
            + "        \"unknown\": { \"type\": \"double\", \"index\": false },\n"
            + "        \"active\": { \"type\": \"double\", \"index\": false }\n" + "      }\n" + "    }\n" + "  }\n"
            + "}";

=======
>>>>>>> 37cb2fd8
    private final HttpSender httpClient;

    DefaultIndexTemplateCreator(HttpSender httpClient) {
        this.httpClient = httpClient;
    }

    @Override
    public IndexTemplateStatus fetchIndexTemplateStatus(ElasticConfig configuration) {
        HttpSender.Request.Builder request = this.httpClient.head(configuration.host() + INDEX_TEMPLATE_PATH);
        configureAuthentication(configuration, request);
        try {
            HttpSender.Response response = request.send();
            switch (response.code()) {
                case 200:
                    logger.debug("Metrics index template already exists at '{}'", INDEX_TEMPLATE_PATH);
                    return IndexTemplateStatus.EXISTS;
                case 404:
                    logger.debug("Metrics index template is missing from '{}'", INDEX_TEMPLATE_PATH);
                    return IndexTemplateStatus.MISSING;
                default:
                    logger.error("Could not create index template in Elastic (HTTP {}): {}", response.code(),
                            response.body());
                    return IndexTemplateStatus.NOT_SUPPORTED;
            }
        }
        catch (Throwable exc) {
            logger.error("Could not create index template in Elastic", exc);
        }
        return IndexTemplateStatus.NOT_SUPPORTED;
    }

    @Override
    public void createIndexTemplate(ElasticConfig configuration) throws Throwable {
        String indexPattern = configuration.index() + configuration.indexDateSeparator();
        boolean enableSource = configuration.enableSource();
        HttpSender.Request.Builder request = this.httpClient.put(configuration.host() + INDEX_TEMPLATE_PATH);
        configureAuthentication(configuration, request);
<<<<<<< HEAD
        request.withJsonContent(String.format(indexTemplateRequest, indexPattern, enableSource))
=======
        request.withJsonContent(createIndexTemplateRequestBody(indexPattern))
>>>>>>> 37cb2fd8
            .send()
            .onError(response -> logger.error("Failed to create index template in Elastic: {}", response.body()));
    }

    private String createIndexTemplateRequestBody(String indexPattern) {
        return String.format("{\n" + "  \"index_patterns\": [\"%s*\"],\n" + "  \"template\": {\n"
                + "    \"mappings\": {\n" + "      \"_source\": {\n" + "        \"enabled\": false\n" + "      },\n"
                + "      \"properties\": {\n" + "        \"name\": { \"type\": \"keyword\" },\n"
                + "        \"count\": { \"type\": \"double\", \"index\": false },\n"
                + "        \"value\": { \"type\": \"double\", \"index\": false },\n"
                + "        \"sum\": { \"type\": \"double\", \"index\": false },\n"
                + "        \"mean\": { \"type\": \"double\", \"index\": false },\n"
                + "        \"duration\": { \"type\": \"double\", \"index\": false},\n"
                + "        \"max\": { \"type\": \"double\", \"index\": false },\n"
                + "        \"total\": { \"type\": \"double\", \"index\": false },\n"
                + "        \"unknown\": { \"type\": \"double\", \"index\": false },\n"
                + "        \"active\": { \"type\": \"double\", \"index\": false }\n" + "      }\n" + "    }\n" + "  }\n"
                + "}", indexPattern);
    }

}<|MERGE_RESOLUTION|>--- conflicted
+++ resolved
@@ -33,23 +33,6 @@
 
     private final Logger logger = LoggerFactory.getLogger(DefaultIndexTemplateCreator.class);
 
-<<<<<<< HEAD
-    private final String indexTemplateRequest = "{\n" + "  \"index_patterns\": [\"%s*\"],\n" + "  \"template\": {\n"
-            + "    \"mappings\": {\n" + "      \"_source\": {\n" + "        \"enabled\": %b\n" + "      },\n"
-            + "      \"properties\": {\n" + "        \"name\": { \"type\": \"keyword\" },\n"
-            + "        \"count\": { \"type\": \"double\", \"index\": false },\n"
-            + "        \"value\": { \"type\": \"double\", \"index\": false },\n"
-            + "        \"sum\": { \"type\": \"double\", \"index\": false },\n"
-            + "        \"mean\": { \"type\": \"double\", \"index\": false },\n"
-            + "        \"duration\": { \"type\": \"double\", \"index\": false},\n"
-            + "        \"max\": { \"type\": \"double\", \"index\": false },\n"
-            + "        \"total\": { \"type\": \"double\", \"index\": false },\n"
-            + "        \"unknown\": { \"type\": \"double\", \"index\": false },\n"
-            + "        \"active\": { \"type\": \"double\", \"index\": false }\n" + "      }\n" + "    }\n" + "  }\n"
-            + "}";
-
-=======
->>>>>>> 37cb2fd8
     private final HttpSender httpClient;
 
     DefaultIndexTemplateCreator(HttpSender httpClient) {
@@ -87,18 +70,14 @@
         boolean enableSource = configuration.enableSource();
         HttpSender.Request.Builder request = this.httpClient.put(configuration.host() + INDEX_TEMPLATE_PATH);
         configureAuthentication(configuration, request);
-<<<<<<< HEAD
-        request.withJsonContent(String.format(indexTemplateRequest, indexPattern, enableSource))
-=======
-        request.withJsonContent(createIndexTemplateRequestBody(indexPattern))
->>>>>>> 37cb2fd8
+        request.withJsonContent(createIndexTemplateRequestBody(indexPattern, enableSource))
             .send()
             .onError(response -> logger.error("Failed to create index template in Elastic: {}", response.body()));
     }
 
-    private String createIndexTemplateRequestBody(String indexPattern) {
+    private String createIndexTemplateRequestBody(String indexPattern, boolean enableSource) {
         return String.format("{\n" + "  \"index_patterns\": [\"%s*\"],\n" + "  \"template\": {\n"
-                + "    \"mappings\": {\n" + "      \"_source\": {\n" + "        \"enabled\": false\n" + "      },\n"
+                + "    \"mappings\": {\n" + "      \"_source\": {\n" + "        \"enabled\": %b\n" + "      },\n"
                 + "      \"properties\": {\n" + "        \"name\": { \"type\": \"keyword\" },\n"
                 + "        \"count\": { \"type\": \"double\", \"index\": false },\n"
                 + "        \"value\": { \"type\": \"double\", \"index\": false },\n"
@@ -109,7 +88,7 @@
                 + "        \"total\": { \"type\": \"double\", \"index\": false },\n"
                 + "        \"unknown\": { \"type\": \"double\", \"index\": false },\n"
                 + "        \"active\": { \"type\": \"double\", \"index\": false }\n" + "      }\n" + "    }\n" + "  }\n"
-                + "}", indexPattern);
+                + "}", indexPattern, enableSource);
     }
 
 }