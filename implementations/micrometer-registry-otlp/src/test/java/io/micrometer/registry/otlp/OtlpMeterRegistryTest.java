--- conflicted
+++ resolved
@@ -47,36 +47,22 @@
 
     @Test
     void gauge() {
-<<<<<<< HEAD
-        Gauge cpus = Gauge.builder("cpus", ManagementFactory.getOperatingSystemMXBean(),
-                OperatingSystemMXBean::getAvailableProcessors).register(registry);
-        assertThat(publishTimeAwareWrite(cpus).toString())
-                .matches("name: \"cpus\"\n" + "gauge \\{\n" + "  data_points \\{\n" + "    time_unix_nano: 1000000\n"
-                        + "    as_double: \\d+\\.0\n" + "  }\n" + "}\n");
-=======
         Gauge cpus = Gauge
             .builder("cpus", ManagementFactory.getOperatingSystemMXBean(),
                     OperatingSystemMXBean::getAvailableProcessors)
             .register(registry);
-        assertThat(registry.writeGauge(cpus).toString())
+        assertThat(publishTimeAwareWrite(cpus).toString())
             .matches("name: \"cpus\"\n" + "gauge \\{\n" + "  data_points \\{\n" + "    time_unix_nano: 1000000\n"
                     + "    as_double: \\d+\\.0\n" + "  }\n" + "}\n");
->>>>>>> dfa43efd
     }
 
     @Test
     void timeGauge() {
         TimeGauge timeGauge = TimeGauge.builder("gauge.time", this, TimeUnit.MICROSECONDS, o -> 24).register(registry);
 
-<<<<<<< HEAD
         assertThat(publishTimeAwareWrite(timeGauge).toString())
-                .isEqualTo("name: \"gauge.time\"\n" + "unit: \"milliseconds\"\n" + "gauge {\n" + "  data_points {\n"
-                        + "    time_unix_nano: 1000000\n" + "    as_double: 0.024\n" + "  }\n" + "}\n");
-=======
-        assertThat(registry.writeGauge(timeGauge).toString())
             .isEqualTo("name: \"gauge.time\"\n" + "unit: \"milliseconds\"\n" + "gauge {\n" + "  data_points {\n"
                     + "    time_unix_nano: 1000000\n" + "    as_double: 0.024\n" + "  }\n" + "}\n");
->>>>>>> dfa43efd
     }
 
     @Test
@@ -132,70 +118,7 @@
         clock.add(OtlpConfig.DEFAULT.step());
         timer.record(4, TimeUnit.MILLISECONDS);
 
-<<<<<<< HEAD
-        assertThat(publishTimeAwareWrite(timer).toString()).isEqualTo(
-                "name: \"http.client.requests\"\n" + "unit: \"milliseconds\"\n" + "histogram {\n" + "  data_points {\n"
-                        + "    start_time_unix_nano: 1000000\n" + "    time_unix_nano: 60001000000\n" + "    count: 4\n"
-                        + "    sum: 202.0\n" + "    bucket_counts: 0\n" + "    bucket_counts: 0\n"
-                        + "    bucket_counts: 0\n" + "    bucket_counts: 0\n" + "    bucket_counts: 0\n"
-                        + "    bucket_counts: 0\n" + "    bucket_counts: 0\n" + "    bucket_counts: 0\n"
-                        + "    bucket_counts: 0\n" + "    bucket_counts: 0\n" + "    bucket_counts: 1\n"
-                        + "    bucket_counts: 0\n" + "    bucket_counts: 0\n" + "    bucket_counts: 0\n"
-                        + "    bucket_counts: 0\n" + "    bucket_counts: 1\n" + "    bucket_counts: 0\n"
-                        + "    bucket_counts: 0\n" + "    bucket_counts: 0\n" + "    bucket_counts: 0\n"
-                        + "    bucket_counts: 0\n" + "    bucket_counts: 0\n" + "    bucket_counts: 0\n"
-                        + "    bucket_counts: 0\n" + "    bucket_counts: 0\n" + "    bucket_counts: 0\n"
-                        + "    bucket_counts: 0\n" + "    bucket_counts: 0\n" + "    bucket_counts: 0\n"
-                        + "    bucket_counts: 1\n" + "    bucket_counts: 1\n" + "    bucket_counts: 0\n"
-                        + "    bucket_counts: 0\n" + "    bucket_counts: 0\n" + "    bucket_counts: 0\n"
-                        + "    bucket_counts: 0\n" + "    bucket_counts: 0\n" + "    bucket_counts: 0\n"
-                        + "    bucket_counts: 0\n" + "    bucket_counts: 0\n" + "    bucket_counts: 0\n"
-                        + "    bucket_counts: 0\n" + "    bucket_counts: 0\n" + "    bucket_counts: 0\n"
-                        + "    bucket_counts: 0\n" + "    bucket_counts: 0\n" + "    bucket_counts: 0\n"
-                        + "    bucket_counts: 0\n" + "    bucket_counts: 0\n" + "    bucket_counts: 0\n"
-                        + "    bucket_counts: 0\n" + "    bucket_counts: 0\n" + "    bucket_counts: 0\n"
-                        + "    bucket_counts: 0\n" + "    bucket_counts: 0\n" + "    bucket_counts: 0\n"
-                        + "    bucket_counts: 0\n" + "    bucket_counts: 0\n" + "    bucket_counts: 0\n"
-                        + "    bucket_counts: 0\n" + "    bucket_counts: 0\n" + "    bucket_counts: 0\n"
-                        + "    bucket_counts: 0\n" + "    bucket_counts: 0\n" + "    bucket_counts: 0\n"
-                        + "    bucket_counts: 0\n" + "    bucket_counts: 0\n" + "    bucket_counts: 0\n"
-                        + "    explicit_bounds: 1.0\n" + "    explicit_bounds: 1.048576\n"
-                        + "    explicit_bounds: 1.398101\n" + "    explicit_bounds: 1.747626\n"
-                        + "    explicit_bounds: 2.097151\n" + "    explicit_bounds: 2.446676\n"
-                        + "    explicit_bounds: 2.796201\n" + "    explicit_bounds: 3.145726\n"
-                        + "    explicit_bounds: 3.495251\n" + "    explicit_bounds: 3.844776\n"
-                        + "    explicit_bounds: 4.194304\n" + "    explicit_bounds: 5.592405\n"
-                        + "    explicit_bounds: 6.990506\n" + "    explicit_bounds: 8.388607\n"
-                        + "    explicit_bounds: 9.786708\n" + "    explicit_bounds: 11.184809\n"
-                        + "    explicit_bounds: 12.58291\n" + "    explicit_bounds: 13.981011\n"
-                        + "    explicit_bounds: 15.379112\n" + "    explicit_bounds: 16.777216\n"
-                        + "    explicit_bounds: 22.369621\n" + "    explicit_bounds: 27.962026\n"
-                        + "    explicit_bounds: 33.554431\n" + "    explicit_bounds: 39.146836\n"
-                        + "    explicit_bounds: 44.739241\n" + "    explicit_bounds: 50.331646\n"
-                        + "    explicit_bounds: 55.924051\n" + "    explicit_bounds: 61.516456\n"
-                        + "    explicit_bounds: 67.108864\n" + "    explicit_bounds: 89.478485\n"
-                        + "    explicit_bounds: 111.848106\n" + "    explicit_bounds: 134.217727\n"
-                        + "    explicit_bounds: 156.587348\n" + "    explicit_bounds: 178.956969\n"
-                        + "    explicit_bounds: 201.32659\n" + "    explicit_bounds: 223.696211\n"
-                        + "    explicit_bounds: 246.065832\n" + "    explicit_bounds: 268.435456\n"
-                        + "    explicit_bounds: 357.913941\n" + "    explicit_bounds: 447.392426\n"
-                        + "    explicit_bounds: 536.870911\n" + "    explicit_bounds: 626.349396\n"
-                        + "    explicit_bounds: 715.827881\n" + "    explicit_bounds: 805.306366\n"
-                        + "    explicit_bounds: 894.784851\n" + "    explicit_bounds: 984.263336\n"
-                        + "    explicit_bounds: 1073.741824\n" + "    explicit_bounds: 1431.655765\n"
-                        + "    explicit_bounds: 1789.569706\n" + "    explicit_bounds: 2147.483647\n"
-                        + "    explicit_bounds: 2505.397588\n" + "    explicit_bounds: 2863.311529\n"
-                        + "    explicit_bounds: 3221.22547\n" + "    explicit_bounds: 3579.139411\n"
-                        + "    explicit_bounds: 3937.053352\n" + "    explicit_bounds: 4294.967296\n"
-                        + "    explicit_bounds: 5726.623061\n" + "    explicit_bounds: 7158.278826\n"
-                        + "    explicit_bounds: 8589.934591\n" + "    explicit_bounds: 10021.590356\n"
-                        + "    explicit_bounds: 11453.246121\n" + "    explicit_bounds: 12884.901886\n"
-                        + "    explicit_bounds: 14316.557651\n" + "    explicit_bounds: 15748.213416\n"
-                        + "    explicit_bounds: 17179.869184\n" + "    explicit_bounds: 22906.492245\n"
-                        + "    explicit_bounds: 28633.115306\n" + "    explicit_bounds: 30000.0\n" + "  }\n"
-                        + "  aggregation_temporality: AGGREGATION_TEMPORALITY_CUMULATIVE\n" + "}\n");
-=======
-        assertThat(registry.writeHistogramSupport(timer).toString())
+        assertThat(publishTimeAwareWrite(timer).toString())
             .isEqualTo("name: \"http.client.requests\"\n" + "unit: \"milliseconds\"\n" + "histogram {\n"
                     + "  data_points {\n" + "    start_time_unix_nano: 1000000\n" + "    time_unix_nano: 60001000000\n"
                     + "    count: 4\n" + "    sum: 202.0\n" + "    bucket_counts: 0\n" + "    bucket_counts: 0\n"
@@ -256,7 +179,6 @@
                     + "    explicit_bounds: 17179.869184\n" + "    explicit_bounds: 22906.492245\n"
                     + "    explicit_bounds: 28633.115306\n" + "    explicit_bounds: 30000.0\n" + "  }\n"
                     + "  aggregation_temporality: AGGREGATION_TEMPORALITY_CUMULATIVE\n" + "}\n");
->>>>>>> dfa43efd
     }
 
     @Test
@@ -266,23 +188,13 @@
         timer.record(77, TimeUnit.MILLISECONDS);
         timer.record(111, TimeUnit.MILLISECONDS);
 
-<<<<<<< HEAD
         assertThat(publishTimeAwareWrite(timer).toString())
-                .isEqualTo("name: \"service.requests\"\n" + "unit: \"milliseconds\"\n" + "summary {\n"
-                        + "  data_points {\n" + "    start_time_unix_nano: 1000000\n" + "    time_unix_nano: 1000000\n"
-                        + "    count: 3\n" + "    sum: 198.0\n" + "    quantile_values {\n" + "      quantile: 0.5\n"
-                        + "      value: 79.167488\n" + "    }\n" + "    quantile_values {\n" + "      quantile: 0.9\n"
-                        + "      value: 112.72192\n" + "    }\n" + "    quantile_values {\n" + "      quantile: 0.99\n"
-                        + "      value: 112.72192\n" + "    }\n" + "  }\n" + "}\n");
-=======
-        assertThat(registry.writeHistogramSupport(timer).toString())
             .isEqualTo("name: \"service.requests\"\n" + "unit: \"milliseconds\"\n" + "summary {\n" + "  data_points {\n"
                     + "    start_time_unix_nano: 1000000\n" + "    time_unix_nano: 1000000\n" + "    count: 3\n"
                     + "    sum: 198.0\n" + "    quantile_values {\n" + "      quantile: 0.5\n"
                     + "      value: 79.167488\n" + "    }\n" + "    quantile_values {\n" + "      quantile: 0.9\n"
                     + "      value: 112.72192\n" + "    }\n" + "    quantile_values {\n" + "      quantile: 0.99\n"
                     + "      value: 112.72192\n" + "    }\n" + "  }\n" + "}\n");
->>>>>>> dfa43efd
     }
 
     @Test
@@ -291,18 +203,10 @@
             .builder("function.timer", this, o -> 5, o -> 127, TimeUnit.MILLISECONDS)
             .register(registry);
 
-<<<<<<< HEAD
         assertThat(publishTimeAwareWrite(functionTimer).toString())
-                .isEqualTo("name: \"function.timer\"\n" + "unit: \"milliseconds\"\n" + "histogram {\n"
-                        + "  data_points {\n" + "    start_time_unix_nano: 1000000\n" + "    time_unix_nano: 1000000\n"
-                        + "    count: 5\n" + "    sum: 127.0\n" + "  }\n"
-                        + "  aggregation_temporality: AGGREGATION_TEMPORALITY_CUMULATIVE\n" + "}\n");
-=======
-        assertThat(registry.writeFunctionTimer(functionTimer).toString())
             .isEqualTo("name: \"function.timer\"\n" + "unit: \"milliseconds\"\n" + "histogram {\n" + "  data_points {\n"
                     + "    start_time_unix_nano: 1000000\n" + "    time_unix_nano: 1000000\n" + "    count: 5\n"
-                    + "    sum: 127.0\n" + "  }\n" + "}\n");
->>>>>>> dfa43efd
+                    + "    sum: 127.0\n" + "  }\n" + "  aggregation_temporality: AGGREGATION_TEMPORALITY_CUMULATIVE\n" + "}\n");
     }
 
     @Test
@@ -590,19 +494,11 @@
         LongTaskTimer.Sample task2 = taskTimer.start();
         this.clock.add(OtlpConfig.DEFAULT.step().multipliedBy(3));
 
-<<<<<<< HEAD
         assertThat(publishTimeAwareWrite(taskTimer).toString())
-                .isEqualTo("name: \"checkout.batch\"\n" + "unit: \"milliseconds\"\n" + "histogram {\n"
-                        + "  data_points {\n" + "    start_time_unix_nano: 1000000\n"
-                        + "    time_unix_nano: 180001000000\n" + "    count: 2\n" + "    sum: 360000.0\n" + "  }\n"
-                        + "  aggregation_temporality: AGGREGATION_TEMPORALITY_CUMULATIVE\n" + "}\n");
-=======
-        assertThat(registry.writeHistogramSupport(taskTimer).toString())
             .isEqualTo("name: \"checkout.batch\"\n" + "unit: \"milliseconds\"\n" + "histogram {\n" + "  data_points {\n"
                     + "    start_time_unix_nano: 1000000\n" + "    time_unix_nano: 180001000000\n" + "    count: 2\n"
                     + "    sum: 360000.0\n" + "  }\n"
                     + "  aggregation_temporality: AGGREGATION_TEMPORALITY_CUMULATIVE\n" + "}\n");
->>>>>>> dfa43efd
 
         task1.stop();
         task2.stop();
@@ -610,17 +506,10 @@
 
         // this is not right that count/sum reset, but it's the same thing we do with
         // prometheus
-<<<<<<< HEAD
-        assertThat(publishTimeAwareWrite(taskTimer).toString()).isEqualTo("name: \"checkout.batch\"\n"
-                + "unit: \"milliseconds\"\n" + "histogram {\n" + "  data_points {\n"
-                + "    start_time_unix_nano: 1000000\n" + "    time_unix_nano: 240001000000\n" + "    sum: 0.0\n"
-                + "  }\n" + "  aggregation_temporality: AGGREGATION_TEMPORALITY_CUMULATIVE\n" + "}\n");
-=======
-        assertThat(registry.writeHistogramSupport(taskTimer).toString())
+        assertThat(publishTimeAwareWrite(taskTimer).toString())
             .isEqualTo("name: \"checkout.batch\"\n" + "unit: \"milliseconds\"\n" + "histogram {\n" + "  data_points {\n"
                     + "    start_time_unix_nano: 1000000\n" + "    time_unix_nano: 240001000000\n" + "    sum: 0.0\n"
                     + "  }\n" + "  aggregation_temporality: AGGREGATION_TEMPORALITY_CUMULATIVE\n" + "}\n");
->>>>>>> dfa43efd
     }
 
     // If the service.name was not specified, SDKs MUST fallback to 'unknown_service'
