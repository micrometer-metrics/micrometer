/*
 * Copyright 2017 VMware, Inc.
 *
 * Licensed under the Apache License, Version 2.0 (the "License");
 * you may not use this file except in compliance with the License.
 * You may obtain a copy of the License at
 *
 * https://www.apache.org/licenses/LICENSE-2.0
 *
 * Unless required by applicable law or agreed to in writing, software
 * distributed under the License is distributed on an "AS IS" BASIS,
 * WITHOUT WARRANTIES OR CONDITIONS OF ANY KIND, either express or implied.
 * See the License for the specific language governing permissions and
 * limitations under the License.
 */
package io.micrometer.statsd.internal;

import io.micrometer.core.instrument.Meter;
import io.micrometer.core.instrument.MeterRegistry;
import io.micrometer.core.instrument.Statistic;
import io.micrometer.core.instrument.Tag;
import io.micrometer.core.instrument.config.NamingConvention;
import io.micrometer.core.instrument.distribution.DistributionStatisticConfig;
import io.micrometer.core.instrument.util.DoubleFormat;
import org.jspecify.annotations.Nullable;

import java.util.concurrent.ConcurrentHashMap;
import java.util.concurrent.ConcurrentMap;
import java.util.stream.Collectors;

import static java.lang.Boolean.TRUE;

public class DatadogStatsdLineBuilder extends FlavorStatsdLineBuilder {

    private static final String TYPE_DISTRIBUTION = "d";

    private static final String ENTITY_ID_TAG_NAME = "dd.internal.entity_id";

    private final Object conventionTagsLock = new Object();

<<<<<<< HEAD
    @SuppressWarnings({ "NullAway.Init", "unused" })
    private volatile NamingConvention namingConvention;

    @SuppressWarnings("NullAway.Init")
=======
    private volatile NamingConvention namingConvention;

>>>>>>> 70ff33ef
    private volatile String name;

    private volatile @Nullable String conventionTags;

<<<<<<< HEAD
    @SuppressWarnings("NullAway.Init")
=======
>>>>>>> 70ff33ef
    private volatile String tagsNoStat;

    private final ConcurrentMap<Statistic, String> tags = new ConcurrentHashMap<>();

    private final boolean percentileHistogram;

    // VisibleForTesting
    @Nullable
    String ddEntityId;

    public DatadogStatsdLineBuilder(Meter.Id id, MeterRegistry.Config config) {
        this(id, config, null);
    }

    /**
     * Create a {@code DatadogStatsdLineBuilder} instance.
     * @param id meter ID
     * @param config meter registry configuration
     * @param distributionStatisticConfig distribution statistic configuration
     * @since 1.8.0
     */
    public DatadogStatsdLineBuilder(Meter.Id id, MeterRegistry.Config config,
            @Nullable DistributionStatisticConfig distributionStatisticConfig) {
        super(id, config);

        this.percentileHistogram = distributionStatisticConfig != null
                && TRUE.equals(distributionStatisticConfig.isPercentileHistogram());
        this.ddEntityId = System.getenv("DD_ENTITY_ID");
        this.namingConvention = config.namingConvention();
        this.conventionTags = createConventionTags(namingConvention);
        this.name = createName(namingConvention);
        this.tagsNoStat = createTagsNoStat(conventionTags);
    }

    @Override
    public String timing(double timeMs) {
        if (percentileHistogram) {
            return distributionLine(timeMs);
        }
        else {
            return super.timing(timeMs);
        }
    }

    @Override
    public String histogram(double amount) {
        if (percentileHistogram) {
            return distributionLine(amount);
        }
        else {
            return super.histogram(amount);
        }
    }

    private String distributionLine(double amount) {
        return line(DoubleFormat.decimalOrNan(amount), null, TYPE_DISTRIBUTION);
    }

    @Override
    String line(String amount, @Nullable Statistic stat, String type) {
        updateIfNamingConventionChanged();
        return name + amount + "|" + type + tagsByStatistic(stat);
    }

    private void updateIfNamingConventionChanged() {
        NamingConvention next = config.namingConvention();
        if (this.namingConvention != next) {
            synchronized (conventionTagsLock) {
                if (this.namingConvention == next) {
                    return;
                }
                this.tags.clear();
                this.conventionTags = createConventionTags(next);
            }
            this.name = createName(next);
            this.tagsNoStat = createTagsNoStat(conventionTags);
            this.namingConvention = next;
        }
    }

<<<<<<< HEAD
    private @Nullable String appendEntityIdTag(@Nullable String tags) {
=======
    @Nullable
    private String createConventionTags(NamingConvention namingConvention) {
        String conventionTags = id.getTagsAsIterable().iterator().hasNext()
                ? id.getConventionTags(namingConvention).stream().map(this::formatTag).collect(Collectors.joining(","))
                : null;
        return appendEntityIdTag(conventionTags);
    }

    private String createName(NamingConvention namingConvention) {
        return namingConvention.name(sanitizeName(id.getName()), id.getType(), id.getBaseUnit()) + ":";
    }

    private String createTagsNoStat(@Nullable String conventionTags) {
        return tags(null, conventionTags, ":", "|#");
    }

    @Nullable
    private String appendEntityIdTag(@Nullable String tags) {
>>>>>>> 70ff33ef
        if (ddEntityId != null && !ddEntityId.trim().isEmpty()) {
            String entityIdTag = formatTag(Tag.of(ENTITY_ID_TAG_NAME, ddEntityId));
            return tags == null ? entityIdTag : tags + "," + entityIdTag;
        }
        return tags;
    }

    private String formatTag(Tag t) {
        String sanitizedTag = sanitizeName(t.getKey());
        if (!t.getValue().isEmpty()) {
            sanitizedTag += ":" + sanitizeTagValue(t.getValue());
        }
        return sanitizedTag;
    }

    private String sanitizeName(String value) {
        if (!Character.isLetter(value.charAt(0))) {
            value = "m." + value;
        }
        return value.replace(':', '_');
    }

    private String sanitizeTagValue(String value) {
        return (value.charAt(value.length() - 1) == ':') ? value.substring(0, value.length() - 1) + '_' : value;
    }

    private String tagsByStatistic(@Nullable Statistic stat) {
        if (stat == null) {
            return tagsNoStat;
        }
        String tags = this.tags.get(stat);
        if (tags != null) {
            return tags;
        }
        synchronized (conventionTagsLock) {
            return this.tags.computeIfAbsent(stat, (key) -> tags(key, conventionTags, ":", "|#"));
        }
    }

}<|MERGE_RESOLUTION|>--- conflicted
+++ resolved
@@ -38,23 +38,12 @@
 
     private final Object conventionTagsLock = new Object();
 
-<<<<<<< HEAD
-    @SuppressWarnings({ "NullAway.Init", "unused" })
     private volatile NamingConvention namingConvention;
 
-    @SuppressWarnings("NullAway.Init")
-=======
-    private volatile NamingConvention namingConvention;
-
->>>>>>> 70ff33ef
     private volatile String name;
 
     private volatile @Nullable String conventionTags;
 
-<<<<<<< HEAD
-    @SuppressWarnings("NullAway.Init")
-=======
->>>>>>> 70ff33ef
     private volatile String tagsNoStat;
 
     private final ConcurrentMap<Statistic, String> tags = new ConcurrentHashMap<>();
@@ -135,11 +124,7 @@
         }
     }
 
-<<<<<<< HEAD
-    private @Nullable String appendEntityIdTag(@Nullable String tags) {
-=======
-    @Nullable
-    private String createConventionTags(NamingConvention namingConvention) {
+    private @Nullable String createConventionTags(NamingConvention namingConvention) {
         String conventionTags = id.getTagsAsIterable().iterator().hasNext()
                 ? id.getConventionTags(namingConvention).stream().map(this::formatTag).collect(Collectors.joining(","))
                 : null;
@@ -154,9 +139,7 @@
         return tags(null, conventionTags, ":", "|#");
     }
 
-    @Nullable
-    private String appendEntityIdTag(@Nullable String tags) {
->>>>>>> 70ff33ef
+    private @Nullable String appendEntityIdTag(@Nullable String tags) {
         if (ddEntityId != null && !ddEntityId.trim().isEmpty()) {
             String entityIdTag = formatTag(Tag.of(ENTITY_ID_TAG_NAME, ddEntityId));
             return tags == null ? entityIdTag : tags + "," + entityIdTag;
