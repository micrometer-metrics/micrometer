/*
 * Copyright 2021 VMware, Inc.
 *
 * Licensed under the Apache License, Version 2.0 (the "License");
 * you may not use this file except in compliance with the License.
 * You may obtain a copy of the License at
 *
 * https://www.apache.org/licenses/LICENSE-2.0
 *
 * Unless required by applicable law or agreed to in writing, software
 * distributed under the License is distributed on an "AS IS" BASIS,
 * WITHOUT WARRANTIES OR CONDITIONS OF ANY KIND, either express or implied.
 * See the License for the specific language governing permissions and
 * limitations under the License.
 */
package io.micrometer.dynatrace.v2;

import com.dynatrace.file.util.DynatraceFileBasedConfigurationProvider;
import io.micrometer.core.instrument.Timer;
import io.micrometer.core.instrument.*;
import io.micrometer.core.ipc.http.HttpSender;
import io.micrometer.core.lang.Nullable;
import io.micrometer.core.util.internal.logging.LogEvent;
import io.micrometer.core.util.internal.logging.MockLogger;
import io.micrometer.core.util.internal.logging.MockLoggerFactory;
import io.micrometer.dynatrace.DynatraceApiVersion;
import io.micrometer.dynatrace.DynatraceConfig;
import io.micrometer.dynatrace.DynatraceMeterRegistry;
import org.junit.jupiter.api.AfterEach;
import org.junit.jupiter.api.BeforeEach;
import org.junit.jupiter.api.Test;
import org.mockito.ArgumentCaptor;

import java.nio.charset.StandardCharsets;
import java.nio.file.Files;
import java.nio.file.Path;
import java.time.Duration;
import java.util.*;
import java.util.concurrent.TimeUnit;
import java.util.concurrent.atomic.AtomicReference;
import java.util.stream.Collectors;

import static io.micrometer.core.instrument.MockClock.clock;
import static io.micrometer.core.util.internal.logging.InternalLogLevel.ERROR;
import static java.lang.Double.*;
import static java.util.concurrent.TimeUnit.MILLISECONDS;
import static java.util.concurrent.TimeUnit.SECONDS;
import static org.assertj.core.api.Assertions.assertThat;
import static org.assertj.core.api.Assertions.entry;
import static org.awaitility.Awaitility.await;
import static org.mockito.ArgumentMatchers.isA;
import static org.mockito.Mockito.*;

/**
 * Tests for {@link DynatraceExporterV2}.
 *
 * @author Georg Pirklbauer
 * @author Jonatan Ivanov
 */
class DynatraceExporterV2Test {

    private static final MockLoggerFactory FACTORY = new MockLoggerFactory();

    private static final MockLogger LOGGER = FACTORY.getLogger(DynatraceExporterV2.class);

    private DynatraceConfig config;

    private MockClock clock;

    private HttpSender httpClient;

    private DynatraceMeterRegistry meterRegistry;

    private DynatraceExporterV2 exporter;

    @BeforeEach
    void setUp() {
        this.config = createDefaultDynatraceConfig();
        this.clock = new MockClock();
        this.clock.add(System.currentTimeMillis(), MILLISECONDS); // Set the clock to
                                                                  // something recent so
                                                                  // that the Dynatrace
                                                                  // library will not
                                                                  // complain.
        this.httpClient = mock(HttpSender.class);
        this.exporter = FACTORY.injectLogger(() -> createExporter(httpClient));

        this.meterRegistry = DynatraceMeterRegistry.builder(config).clock(clock).httpClient(httpClient).build();
    }

    @AfterEach
    void tearDown() {
        LOGGER.clear();
    }

    @Test
    void toGaugeLine() {
        meterRegistry.gauge("my.gauge", 1.23);
        Gauge gauge = meterRegistry.find("my.gauge").gauge();
        List<String> lines = exporter.toGaugeLine(gauge).collect(Collectors.toList());
        assertThat(lines).hasSize(1);
        assertThat(lines.get(0)).isEqualTo("my.gauge,dt.metrics.source=micrometer gauge,1.23 " + clock.wallTime());
    }

    @Test
    void toGaugeLineShouldDropNanValue() {
        meterRegistry.gauge("my.gauge", NaN);
        Gauge gauge = meterRegistry.find("my.gauge").gauge();
        assertThat(exporter.toGaugeLine(gauge)).isEmpty();
    }

    @Test
    void toGaugeLineShouldDropInfiniteValues() {
        meterRegistry.gauge("my.gauge", POSITIVE_INFINITY);
        Gauge gauge = meterRegistry.find("my.gauge").gauge();
        assertThat(exporter.toGaugeLine(gauge)).isEmpty();

        meterRegistry.gauge("my.gauge", NEGATIVE_INFINITY);
        gauge = meterRegistry.find("my.gauge").gauge();
        assertThat(exporter.toGaugeLine(gauge)).isEmpty();
    }

    @Test
    void toTimeGaugeLine() {
        AtomicReference<Double> obj = new AtomicReference<>(2.3d);
        meterRegistry.more().timeGauge("my.timeGauge", Tags.empty(), obj, MILLISECONDS, AtomicReference::get);
        TimeGauge timeGauge = meterRegistry.find("my.timeGauge").timeGauge();
        List<String> lines = exporter.toTimeGaugeLine(timeGauge).collect(Collectors.toList());
        assertThat(lines).hasSize(1);
        assertThat(lines.get(0)).isEqualTo("my.timeGauge,dt.metrics.source=micrometer gauge,2.3 " + clock.wallTime());
    }

    @Test
    void toTimeGaugeLineShouldDropNanValue() {
        AtomicReference<Double> obj = new AtomicReference<>(NaN);
        meterRegistry.more().timeGauge("my.timeGauge", Tags.empty(), obj, MILLISECONDS, AtomicReference::get);
        TimeGauge timeGauge = meterRegistry.find("my.timeGauge").timeGauge();

        assertThat(exporter.toTimeGaugeLine(timeGauge)).isEmpty();
    }

    @Test
    void toTimeGaugeLineShouldDropInfiniteValues() {
        AtomicReference<Double> obj = new AtomicReference<>(POSITIVE_INFINITY);
        meterRegistry.more().timeGauge("my.timeGauge", Tags.empty(), obj, MILLISECONDS, AtomicReference::get);
        TimeGauge timeGauge = meterRegistry.find("my.timeGauge").timeGauge();
        assertThat(exporter.toTimeGaugeLine(timeGauge)).isEmpty();

        obj = new AtomicReference<>(NEGATIVE_INFINITY);
        meterRegistry.more().timeGauge("my.timeGauge", Tags.empty(), obj, MILLISECONDS, AtomicReference::get);
        timeGauge = meterRegistry.find("my.timeGauge").timeGauge();
        assertThat(exporter.toTimeGaugeLine(timeGauge)).isEmpty();
    }

    @Test
    void toCounterLine() {
        Counter counter = meterRegistry.counter("my.counter");
        counter.increment();
        counter.increment();
        counter.increment();
        clock.add(config.step());

        List<String> lines = exporter.toCounterLine(counter).collect(Collectors.toList());
        assertThat(lines).hasSize(1);
        assertThat(lines.get(0))
                .isEqualTo("my.counter,dt.metrics.source=micrometer count,delta=3.0 " + clock.wallTime());
    }

    @Test
    void toCounterLineShouldDropNanValue() {
        Counter counter = meterRegistry.counter("my.counter");
        counter.increment(NaN);
        clock.add(config.step());

        assertThat(exporter.toCounterLine(counter)).isEmpty();
    }

    @Test
    void toCounterLineShouldDropInfiniteValue() {
        Counter counter = meterRegistry.counter("my.counter");
        counter.increment(POSITIVE_INFINITY);
        clock.add(config.step());

        assertThat(exporter.toCounterLine(counter)).isEmpty();
    }

    @Test
    void toFunctionCounterLine() {
        AtomicReference<Double> obj = new AtomicReference<>(0.0d);
        FunctionCounter.builder("my.functionCounter", obj, AtomicReference::get).register(meterRegistry);
        FunctionCounter functionCounter = meterRegistry.find("my.functionCounter").functionCounter();
        assertThat(functionCounter).isNotNull();

        obj.set(2.3d);
        clock.add(config.step());

        List<String> lines = exporter.toFunctionCounterLine(functionCounter).collect(Collectors.toList());
        assertThat(lines).hasSize(1);
        assertThat(lines.get(0))
                .isEqualTo("my.functionCounter,dt.metrics.source=micrometer count,delta=2.3 " + clock.wallTime());
    }

    @Test
    void toFunctionCounterLineShouldDropNanValue() {
        AtomicReference<Double> obj = new AtomicReference<>(0.0d);
        FunctionCounter.builder("my.functionCounter", obj, AtomicReference::get).register(meterRegistry);
        FunctionCounter functionCounter = meterRegistry.find("my.functionCounter").functionCounter();
        assertThat(functionCounter).isNotNull();

        obj.set(NaN);
        clock.add(config.step());

        assertThat(exporter.toFunctionCounterLine(functionCounter)).isEmpty();
    }

    @Test
    void toFunctionCounterLineShouldDropInfiniteValue() {
        AtomicReference<Double> obj = new AtomicReference<>(0.0d);
        FunctionCounter.builder("my.functionCounter", obj, AtomicReference::get).register(meterRegistry);
        FunctionCounter functionCounter = meterRegistry.find("my.functionCounter").functionCounter();
        assertThat(functionCounter).isNotNull();

        obj.set(POSITIVE_INFINITY);
        clock.add(config.step());

        assertThat(exporter.toFunctionCounterLine(functionCounter)).isEmpty();
    }

    @Test
    void toTimerLine() {
        Timer timer = meterRegistry.timer("my.timer");
        timer.record(Duration.ofMillis(60));
        timer.record(Duration.ofMillis(20));
        timer.record(Duration.ofMillis(10));
        clock.add(config.step());

        List<String> lines = exporter.toTimerLine(timer).collect(Collectors.toList());
        assertThat(lines).hasSize(1);
<<<<<<< HEAD
        assertThat(lines.get(0)).isEqualTo("my.timer,dt.metrics.source=micrometer gauge,min=10.0,max=60.0,sum=90.0,count=3 " + clock.wallTime());
=======
        assertThat(lines.get(0)).isEqualTo(
                "my.timer,dt.metrics.source=micrometer gauge,min=0.0,max=60.0,sum=90.0,count=3 " + clock.wallTime());
>>>>>>> 312eddf6
    }

    @Test
    void toTimerLine_DropIfCountIsZero() {
        Timer timer = meterRegistry.timer("my.timer");
        timer.record(Duration.ofMillis(60));
        clock.add(config.step());

        List<String> lines = exporter.toTimerLine(timer).collect(Collectors.toList());
        assertThat(lines).hasSize(1);
        assertThat(lines.get(0)).isEqualTo(
                "my.timer,dt.metrics.source=micrometer gauge,min=60.0,max=60.0,sum=60.0,count=1 " + clock.wallTime());

        clock.add(config.step());
        // Before the update to drop zero count lines, this would contain 1 line (with
        // count=0), which is not desired.
        assertThat(exporter.toTimerLine(timer)).isEmpty();
    }

    @Test
    void toFunctionTimerLineShouldDropNanMean() {
        FunctionTimer functionTimer = new FunctionTimer() {
            @Override
            public double count() {
                return 500;
            }

            @Override
            @SuppressWarnings("NullableProblems")
            public double totalTime(TimeUnit unit) {
                return 5000;
            }

            @Override
            @SuppressWarnings("NullableProblems")
            public TimeUnit baseTimeUnit() {
                return MILLISECONDS;
            }

            @Override
            @SuppressWarnings("NullableProblems")
            public Id getId() {
                return new Id("my.functionTimer", Tags.empty(), null, null, Type.TIMER);
            }

            @Override
            @SuppressWarnings("NullableProblems")
            public double mean(TimeUnit unit) {
                return NaN;
            }
        };

        assertThat(exporter.toFunctionTimerLine(functionTimer)).isEmpty();
    }

    @Test
    void toFunctionTimerLine() {
        FunctionTimer functionTimer = new FunctionTimer() {
            @Override
            public double count() {
                return 500;
            }

            @Override
            @SuppressWarnings("NullableProblems")
            public double totalTime(TimeUnit unit) {
                return 5000;
            }

            @Override
            @SuppressWarnings("NullableProblems")
            public TimeUnit baseTimeUnit() {
                return MILLISECONDS;
            }

            @Override
            @SuppressWarnings("NullableProblems")
            public Id getId() {
                return new Id("my.functionTimer", Tags.empty(), null, null, Type.TIMER);
            }
        };

        List<String> lines = exporter.toFunctionTimerLine(functionTimer).collect(Collectors.toList());
        assertThat(lines).hasSize(1);
        assertThat(lines.get(0))
                .isEqualTo("my.functionTimer,dt.metrics.source=micrometer gauge,min=10.0,max=10.0,sum=5000.0,count=500 "
                        + clock.wallTime());
    }

    @Test
    void toLongTaskTimerLine() {
        LongTaskTimer longTaskTimer = LongTaskTimer.builder("my.longTaskTimer").register(meterRegistry);
        List<Integer> samples = Arrays.asList(48, 42, 40, 35, 22, 16, 13, 8, 6, 4, 2);
        int prior = samples.get(0);
        for (Integer value : samples) {
            clock.add(prior - value, SECONDS);
            longTaskTimer.start();
            prior = value;
        }
        clock(meterRegistry).add(samples.get(samples.size() - 1), SECONDS);

        List<String> lines = exporter.toLongTaskTimerLine(longTaskTimer).collect(Collectors.toList());
        assertThat(lines).hasSize(1);
        assertThat(lines.get(0)).isEqualTo(
                "my.longTaskTimer,dt.metrics.source=micrometer gauge,min=2000.0,max=48000.0,sum=236000.0,count=11 "
                        + clock.wallTime());
    }

    @Test
    void testToDistributionSummaryLine() {
        DistributionSummary summary = DistributionSummary.builder("my.summary").register(meterRegistry);
        summary.record(3.1);
        summary.record(2.3);
        summary.record(5.4);
        summary.record(0.1);
        clock.add(config.step());

        List<String> lines = exporter.toDistributionSummaryLine(summary).collect(Collectors.toList());
        assertThat(lines).hasSize(1);
<<<<<<< HEAD
        assertThat(lines.get(0)).isEqualTo("my.summary,dt.metrics.source=micrometer gauge,min=0.1,max=5.4,sum=10.9,count=4 " + clock.wallTime());
=======
        assertThat(lines.get(0)).isEqualTo(
                "my.summary,dt.metrics.source=micrometer gauge,min=0.0,max=5.4,sum=10.9,count=4 " + clock.wallTime());
>>>>>>> 312eddf6
    }

    @Test
    void testToDistributionSummaryLine_DropsLineIfCountIsZero() {
        DistributionSummary summary = DistributionSummary.builder("my.summary").register(meterRegistry);
        summary.record(3.1);
        clock.add(config.step());

        List<String> nonEmptyLines = exporter.toDistributionSummaryLine(summary).collect(Collectors.toList());
        assertThat(nonEmptyLines).hasSize(1);
        assertThat(nonEmptyLines.get(0)).isEqualTo(
                "my.summary,dt.metrics.source=micrometer gauge,min=3.1,max=3.1,sum=3.1,count=1 " + clock.wallTime());

        clock.add(config.step());
        // Before the update to drop zero count lines, this would contain 1 line (with
        // count=0), which is not desired.
        assertThat(exporter.toDistributionSummaryLine(summary)).isEmpty();
    }

    @Test
    void toMeterLine() {
        Measurement m1 = new Measurement(() -> 23d, Statistic.VALUE);
        Measurement m2 = new Measurement(() -> 42d, Statistic.VALUE);
        Measurement m3 = new Measurement(() -> 5d, Statistic.VALUE);
        Meter meter = Meter.builder("my.custom", Meter.Type.OTHER, Arrays.asList(m1, m2, m3)).register(meterRegistry);

        List<String> lines = exporter.toMeterLine(meter).collect(Collectors.toList());
        assertThat(lines).hasSize(3);
        assertThat(lines.get(0)).isEqualTo("my.custom,dt.metrics.source=micrometer gauge,23.0 " + clock.wallTime());
        assertThat(lines.get(1)).isEqualTo("my.custom,dt.metrics.source=micrometer gauge,42.0 " + clock.wallTime());
        assertThat(lines.get(2)).isEqualTo("my.custom,dt.metrics.source=micrometer gauge,5.0 " + clock.wallTime());
    }

    @Test
    void gaugeWithInvalidNameShouldBeDropped() {
        meterRegistry.gauge("", 1.23);
        Gauge gauge = meterRegistry.find("").gauge();
        assertThat(gauge).isNotNull();
        assertThat(exporter.toGaugeLine(gauge)).isEmpty();
    }

    @Test
    void toGaugeLineShouldContainTags() {
        Gauge.builder("my.gauge", () -> 1.23).tags(Tags.of("tag1", "value1", "tag2", "value2")).register(meterRegistry);
        Gauge gauge = meterRegistry.find("my.gauge").gauge();
        assertThat(gauge).isNotNull();

        List<String> lines = exporter.toGaugeLine(gauge).collect(Collectors.toList());
        assertThat(lines).hasSize(1);
        assertThat(lines.get(0)).isEqualTo(
                "my.gauge,tag1=value1,dt.metrics.source=micrometer,tag2=value2 gauge,1.23 " + clock.wallTime());
    }

    @Test
    void toGaugeLineShouldExportBlankTagValues() {
        Gauge.builder("my.gauge", () -> 1.23).tags(Tags.of("tag1", "value1", "tag2", "")).register(meterRegistry);
        Gauge gauge = meterRegistry.find("my.gauge").gauge();
        assertThat(gauge).isNotNull();

        List<String> lines = exporter.toGaugeLine(gauge).collect(Collectors.toList());
        assertThat(lines).hasSize(1);
        assertThat(lines.get(0))
                .isEqualTo("my.gauge,tag1=value1,dt.metrics.source=micrometer,tag2= gauge,1.23 " + clock.wallTime());
    }

    @Test
    void counterWithInvalidNameShouldBeDropped() {
        meterRegistry.counter("");
        Counter counter = meterRegistry.find("").counter();
        assertThat(counter).isNotNull();
        assertThat(exporter.toCounterLine(counter)).isEmpty();
    }

    @Test
    void toCounterLineShouldContainTags() {
        Counter.builder("my.counter").tags(Tags.of("tag1", "value1", "tag2", "value2")).register(meterRegistry);
        Counter counter = meterRegistry.find("my.counter").counter();
        assertThat(counter).isNotNull();

        List<String> lines = exporter.toCounterLine(counter).collect(Collectors.toList());
        assertThat(lines).hasSize(1);
        assertThat(lines.get(0)).isEqualTo(
                "my.counter,tag1=value1,dt.metrics.source=micrometer,tag2=value2 count,delta=0.0 " + clock.wallTime());
    }

    @Test
    void toCounterLineShouldExportBlankTagValues() {
        Counter.builder("my.counter").tags(Tags.of("tag1", "value1", "tag2", "")).register(meterRegistry);
        Counter counter = meterRegistry.find("my.counter").counter();
        assertThat(counter).isNotNull();

        List<String> lines = exporter.toCounterLine(counter).collect(Collectors.toList());
        assertThat(lines).hasSize(1);
        assertThat(lines.get(0)).isEqualTo(
                "my.counter,tag1=value1,dt.metrics.source=micrometer,tag2= count,delta=0.0 " + clock.wallTime());
    }

    @Test
    void linesExceedingLengthLimitDiscardedGracefully() {
        List<Tag> tagList = new ArrayList<>();
        for (int i = 0; i < 250; i++) {
            tagList.add(Tag.of(String.format("key%d", i), String.format("val%d", i)));
        }
        Tags tags = Tags.concat(tagList);

        meterRegistry.gauge("serialized.as.too.long.line", tags, 1.23);
        Gauge gauge = meterRegistry.find("serialized.as.too.long.line").gauge();
        assertThat(gauge).isNotNull();

        assertThat(exporter.toGaugeLine(gauge)).isEmpty();
    }

    @Test
    void shouldSendHeadersAndBody() throws Throwable {
        HttpSender.Request.Builder builder = HttpSender.Request.build(config.uri(), httpClient);
        when(httpClient.post(config.uri())).thenReturn(builder);
        when(httpClient.send(isA(HttpSender.Request.class)))
                .thenReturn(new HttpSender.Response(202, "{ \"linesOk\": 3, \"linesInvalid\": 0, \"error\": null }"));

        Counter counter = meterRegistry.counter("my.counter");
        counter.increment(12d);
        meterRegistry.gauge("my.gauge", 42d);
        Gauge gauge = meterRegistry.find("my.gauge").gauge();
        Timer timer = meterRegistry.timer("my.timer");
        timer.record(22, MILLISECONDS);
        clock.add(config.step());

        exporter.export(Arrays.asList(counter, gauge, timer));

        ArgumentCaptor<HttpSender.Request> argumentCaptor = ArgumentCaptor.forClass(HttpSender.Request.class);
        verify(httpClient).send(argumentCaptor.capture());
        HttpSender.Request request = argumentCaptor.getValue();

        assertThat(request.getRequestHeaders()).containsOnly(entry("Content-Type", "text/plain"),
                entry("User-Agent", "micrometer"), entry("Authorization", "Api-Token apiToken"));
        assertThat(request.getEntity()).asString().hasLineCount(3)
                .contains("my.counter,dt.metrics.source=micrometer count,delta=12.0 " + clock.wallTime())
                .contains("my.gauge,dt.metrics.source=micrometer gauge,42.0 " + clock.wallTime())
                .contains("my.timer,dt.metrics.source=micrometer gauge,min=22.0,max=22.0,sum=22.0,count=1 "
                        + clock.wallTime());
    }

    @Test
    void failOnSendShouldHaveProperLogging() throws Throwable {
        HttpSender.Request.Builder builder = HttpSender.Request.build(config.uri(), httpClient);
        when(httpClient.post(config.uri())).thenReturn(builder);
        when(httpClient.send(isA(HttpSender.Request.class))).thenReturn(new HttpSender.Response(500, "simulated"));

        meterRegistry.gauge("my.gauge", 1d);
        Gauge gauge = meterRegistry.find("my.gauge").gauge();
        exporter.export(Collections.singletonList(gauge));

        assertThat(LOGGER.getLogEvents()).contains(
                new LogEvent(ERROR, "Failed metric ingestion: Error Code=500, Response Body=simulated", null));
    }

    @Test
    void endpointPickedUpBetweenExportsAndChangedPropertiesFile() throws Throwable {
        String randomUuid = UUID.randomUUID().toString();
        final Path tempFile = Files.createTempFile(randomUuid, ".properties");

        DynatraceConfig config = new DynatraceConfig() {
            // if nothing is set for uri and token, read from the file watcher
            @Override
            public DynatraceApiVersion apiVersion() {
                return DynatraceApiVersion.V2;
            }

            @Nullable
            @Override
            public String get(String key) {
                return null;
            }
        };

        // set up mocks
        HttpSender httpSender = mock(HttpSender.class);
        MockClock clock = new MockClock();
        DynatraceExporterV2 exporter = new DynatraceExporterV2(config, clock, httpSender);
        DynatraceMeterRegistry meterRegistry = DynatraceMeterRegistry.builder(config).httpClient(httpSender).clock(clock).build();

        when(httpSender.post(anyString())).thenCallRealMethod();
        when(httpSender.newRequest(anyString())).thenCallRealMethod();
        when(httpSender.send(any())).thenReturn(new HttpSender.Response(202, "{\n" +
                "  \"linesOk\": 1,\n" +
                "  \"linesInvalid\": 0,\n" +
                "  \"error\": null,\n" +
                "  \"warnings\": null\n" +
                "}"));

        // fill the file with content
        final String baseUri = "https://your-dynatrace-ingest-url/api/v2/metrics/ingest/";
        final String firstUri = baseUri + "first";
        final String secondUri = baseUri + "second";

        Files.write(tempFile,
                ("DT_METRICS_INGEST_URL = " + firstUri + "\n" +
                        "DT_METRICS_INGEST_API_TOKEN = YOUR.DYNATRACE.TOKEN.FIRST").getBytes());

        DynatraceFileBasedConfigurationProvider.getInstance().forceOverwriteConfig(tempFile.toString(), Duration.ofMillis(50));
        await().atMost(1_000, MILLISECONDS).until(() -> config.uri().equals(firstUri));
        Counter counter = meterRegistry.counter("test.counter");
        counter.increment(10);
        clock.add(config.step());
        exporter.export(Collections.singletonList(counter));

        ArgumentCaptor<HttpSender.Request> firstRequestCaptor = ArgumentCaptor.forClass(HttpSender.Request.class);
        verify(httpSender, times(1)).send(firstRequestCaptor.capture());
        HttpSender.Request firstRequest = firstRequestCaptor.getValue();

        assertThat(firstRequest.getUrl()).hasToString(firstUri);
        assertThat(firstRequest.getRequestHeaders()).containsOnly(
                entry("Content-Type", "text/plain"),
                entry("User-Agent", "micrometer"),
                entry("Authorization", "Api-Token YOUR.DYNATRACE.TOKEN.FIRST")
        );
        String firstReqBody = new String(firstRequest.getEntity(), StandardCharsets.UTF_8);
        assertThat(firstReqBody).isEqualTo("test.counter,dt.metrics.source=micrometer count,delta=10.0");

        counter.increment(30);
        clock.add(config.step());

        // overwrite the file content to use the second uri
        Files.write(tempFile,
                ("DT_METRICS_INGEST_URL = " + secondUri + "\n" +
                        "DT_METRICS_INGEST_API_TOKEN = YOUR.DYNATRACE.TOKEN.SECOND").getBytes());

        await().atMost(1_000, MILLISECONDS).until(() -> config.uri().equals(secondUri));
        exporter.export(Collections.singletonList(counter));

        ArgumentCaptor<HttpSender.Request> secondRequestCaptor = ArgumentCaptor.forClass(HttpSender.Request.class);
        verify(httpSender, times(2)).send(secondRequestCaptor.capture());
        HttpSender.Request secondRequest = secondRequestCaptor.getValue();

        assertThat(secondRequest.getUrl()).hasToString(secondUri);
        assertThat(secondRequest.getRequestHeaders()).containsOnly(
                entry("Content-Type", "text/plain"),
                entry("User-Agent", "micrometer"),
                entry("Authorization", "Api-Token YOUR.DYNATRACE.TOKEN.SECOND")
        );
        String secondReqBody = new String(secondRequest.getEntity(), StandardCharsets.UTF_8);
        assertThat(secondReqBody).isEqualTo("test.counter,dt.metrics.source=micrometer count,delta=30.0");
    }

    private DynatraceExporterV2 createExporter(HttpSender httpClient) {
        return new DynatraceExporterV2(config, clock, httpClient);
    }

    private DynatraceConfig createDefaultDynatraceConfig() {
        return new DynatraceConfig() {
            @Override
            @SuppressWarnings("NullableProblems")
            public String get(String key) {
                return null;
            }

            @Override
            @SuppressWarnings("NullableProblems")
            public String uri() {
                return "http://localhost";
            }

            @Override
            @SuppressWarnings("NullableProblems")
            public String apiToken() {
                return "apiToken";
            }

            @Override
            @SuppressWarnings("NullableProblems")
            public DynatraceApiVersion apiVersion() {
                return DynatraceApiVersion.V2;
            }
        };
    }

}<|MERGE_RESOLUTION|>--- conflicted
+++ resolved
@@ -236,12 +236,8 @@
 
         List<String> lines = exporter.toTimerLine(timer).collect(Collectors.toList());
         assertThat(lines).hasSize(1);
-<<<<<<< HEAD
-        assertThat(lines.get(0)).isEqualTo("my.timer,dt.metrics.source=micrometer gauge,min=10.0,max=60.0,sum=90.0,count=3 " + clock.wallTime());
-=======
         assertThat(lines.get(0)).isEqualTo(
-                "my.timer,dt.metrics.source=micrometer gauge,min=0.0,max=60.0,sum=90.0,count=3 " + clock.wallTime());
->>>>>>> 312eddf6
+                "my.timer,dt.metrics.source=micrometer gauge,min=10.0,max=60.0,sum=90.0,count=3 " + clock.wallTime());
     }
 
     @Test
@@ -361,12 +357,8 @@
 
         List<String> lines = exporter.toDistributionSummaryLine(summary).collect(Collectors.toList());
         assertThat(lines).hasSize(1);
-<<<<<<< HEAD
-        assertThat(lines.get(0)).isEqualTo("my.summary,dt.metrics.source=micrometer gauge,min=0.1,max=5.4,sum=10.9,count=4 " + clock.wallTime());
-=======
         assertThat(lines.get(0)).isEqualTo(
-                "my.summary,dt.metrics.source=micrometer gauge,min=0.0,max=5.4,sum=10.9,count=4 " + clock.wallTime());
->>>>>>> 312eddf6
+                "my.summary,dt.metrics.source=micrometer gauge,min=0.1,max=5.4,sum=10.9,count=4 " + clock.wallTime());
     }
 
     @Test
@@ -546,27 +538,24 @@
         HttpSender httpSender = mock(HttpSender.class);
         MockClock clock = new MockClock();
         DynatraceExporterV2 exporter = new DynatraceExporterV2(config, clock, httpSender);
-        DynatraceMeterRegistry meterRegistry = DynatraceMeterRegistry.builder(config).httpClient(httpSender).clock(clock).build();
+        DynatraceMeterRegistry meterRegistry = DynatraceMeterRegistry.builder(config).httpClient(httpSender)
+                .clock(clock).build();
 
         when(httpSender.post(anyString())).thenCallRealMethod();
         when(httpSender.newRequest(anyString())).thenCallRealMethod();
-        when(httpSender.send(any())).thenReturn(new HttpSender.Response(202, "{\n" +
-                "  \"linesOk\": 1,\n" +
-                "  \"linesInvalid\": 0,\n" +
-                "  \"error\": null,\n" +
-                "  \"warnings\": null\n" +
-                "}"));
+        when(httpSender.send(any())).thenReturn(new HttpSender.Response(202, "{\n" + "  \"linesOk\": 1,\n"
+                + "  \"linesInvalid\": 0,\n" + "  \"error\": null,\n" + "  \"warnings\": null\n" + "}"));
 
         // fill the file with content
         final String baseUri = "https://your-dynatrace-ingest-url/api/v2/metrics/ingest/";
         final String firstUri = baseUri + "first";
         final String secondUri = baseUri + "second";
 
-        Files.write(tempFile,
-                ("DT_METRICS_INGEST_URL = " + firstUri + "\n" +
-                        "DT_METRICS_INGEST_API_TOKEN = YOUR.DYNATRACE.TOKEN.FIRST").getBytes());
-
-        DynatraceFileBasedConfigurationProvider.getInstance().forceOverwriteConfig(tempFile.toString(), Duration.ofMillis(50));
+        Files.write(tempFile, ("DT_METRICS_INGEST_URL = " + firstUri + "\n"
+                + "DT_METRICS_INGEST_API_TOKEN = YOUR.DYNATRACE.TOKEN.FIRST").getBytes());
+
+        DynatraceFileBasedConfigurationProvider.getInstance().forceOverwriteConfig(tempFile.toString(),
+                Duration.ofMillis(50));
         await().atMost(1_000, MILLISECONDS).until(() -> config.uri().equals(firstUri));
         Counter counter = meterRegistry.counter("test.counter");
         counter.increment(10);
@@ -578,11 +567,8 @@
         HttpSender.Request firstRequest = firstRequestCaptor.getValue();
 
         assertThat(firstRequest.getUrl()).hasToString(firstUri);
-        assertThat(firstRequest.getRequestHeaders()).containsOnly(
-                entry("Content-Type", "text/plain"),
-                entry("User-Agent", "micrometer"),
-                entry("Authorization", "Api-Token YOUR.DYNATRACE.TOKEN.FIRST")
-        );
+        assertThat(firstRequest.getRequestHeaders()).containsOnly(entry("Content-Type", "text/plain"),
+                entry("User-Agent", "micrometer"), entry("Authorization", "Api-Token YOUR.DYNATRACE.TOKEN.FIRST"));
         String firstReqBody = new String(firstRequest.getEntity(), StandardCharsets.UTF_8);
         assertThat(firstReqBody).isEqualTo("test.counter,dt.metrics.source=micrometer count,delta=10.0");
 
@@ -590,9 +576,8 @@
         clock.add(config.step());
 
         // overwrite the file content to use the second uri
-        Files.write(tempFile,
-                ("DT_METRICS_INGEST_URL = " + secondUri + "\n" +
-                        "DT_METRICS_INGEST_API_TOKEN = YOUR.DYNATRACE.TOKEN.SECOND").getBytes());
+        Files.write(tempFile, ("DT_METRICS_INGEST_URL = " + secondUri + "\n"
+                + "DT_METRICS_INGEST_API_TOKEN = YOUR.DYNATRACE.TOKEN.SECOND").getBytes());
 
         await().atMost(1_000, MILLISECONDS).until(() -> config.uri().equals(secondUri));
         exporter.export(Collections.singletonList(counter));
@@ -602,11 +587,8 @@
         HttpSender.Request secondRequest = secondRequestCaptor.getValue();
 
         assertThat(secondRequest.getUrl()).hasToString(secondUri);
-        assertThat(secondRequest.getRequestHeaders()).containsOnly(
-                entry("Content-Type", "text/plain"),
-                entry("User-Agent", "micrometer"),
-                entry("Authorization", "Api-Token YOUR.DYNATRACE.TOKEN.SECOND")
-        );
+        assertThat(secondRequest.getRequestHeaders()).containsOnly(entry("Content-Type", "text/plain"),
+                entry("User-Agent", "micrometer"), entry("Authorization", "Api-Token YOUR.DYNATRACE.TOKEN.SECOND"));
         String secondReqBody = new String(secondRequest.getEntity(), StandardCharsets.UTF_8);
         assertThat(secondReqBody).isEqualTo("test.counter,dt.metrics.source=micrometer count,delta=30.0");
     }
