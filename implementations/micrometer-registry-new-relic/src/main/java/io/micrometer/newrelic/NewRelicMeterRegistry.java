/**
 * Copyright 2017 Pivotal Software, Inc.
 * <p>
 * Licensed under the Apache License, Version 2.0 (the "License");
 * you may not use this file except in compliance with the License.
 * You may obtain a copy of the License at
 * <p>
 * http://www.apache.org/licenses/LICENSE-2.0
 * <p>
 * Unless required by applicable law or agreed to in writing, software
 * distributed under the License is distributed on an "AS IS" BASIS,
 * WITHOUT WARRANTIES OR CONDITIONS OF ANY KIND, either express or implied.
 * See the License for the specific language governing permissions and
 * limitations under the License.
 */
package io.micrometer.newrelic;

import io.micrometer.core.instrument.*;
import io.micrometer.core.instrument.config.NamingConvention;
import io.micrometer.core.instrument.step.StepMeterRegistry;
import io.micrometer.core.instrument.util.DoubleFormat;
import io.micrometer.core.instrument.util.MeterPartition;
import io.micrometer.core.instrument.util.NamedThreadFactory;
import io.micrometer.core.instrument.util.TimeUtils;
import io.micrometer.core.ipc.http.HttpSender;
import io.micrometer.core.ipc.http.HttpUrlConnectionSender;
import org.slf4j.Logger;
import org.slf4j.LoggerFactory;

import java.util.Arrays;
import java.util.List;
import java.util.concurrent.ThreadFactory;
import java.util.concurrent.TimeUnit;
import java.util.concurrent.atomic.AtomicInteger;
import java.util.stream.Collectors;
import java.util.stream.Stream;

import static io.micrometer.core.instrument.util.StringEscapeUtils.escapeJson;
import static java.util.Objects.requireNonNull;
import static java.util.stream.StreamSupport.stream;

/**
 * Publishes metrics to New Relic Insights.
 *
 * @author Jon Schneider
 * @author Johnny Lim
 * @since 1.0.0
 */
public class NewRelicMeterRegistry extends StepMeterRegistry {
    private static final ThreadFactory DEFAULT_THREAD_FACTORY = new NamedThreadFactory("new-relic-metrics-publisher");
    private final NewRelicConfig config;
    private final HttpSender httpClient;
    private final Logger logger = LoggerFactory.getLogger(NewRelicMeterRegistry.class);

    /**
     * @param config Configuration options for the registry that are describable as properties.
     * @param clock  The clock to use for timings.
     */
    @SuppressWarnings("deprecation")
    public NewRelicMeterRegistry(NewRelicConfig config, Clock clock) {
        this(config, clock, DEFAULT_THREAD_FACTORY,
                new HttpUrlConnectionSender(config.connectTimeout(), config.readTimeout()));
    }

    /**
     * @param config        Configuration options for the registry that are describable as properties.
     * @param clock         The clock to use for timings.
     * @param threadFactory The thread factory to use to create the publishing thread.
     * @deprecated Use {@link #builder(NewRelicConfig)} instead.
     */
    @Deprecated
    public NewRelicMeterRegistry(NewRelicConfig config, Clock clock, ThreadFactory threadFactory) {
        this(config, clock, threadFactory, new HttpUrlConnectionSender(config.connectTimeout(), config.readTimeout()));
    }

    private NewRelicMeterRegistry(NewRelicConfig config, Clock clock, ThreadFactory threadFactory, HttpSender httpClient) {
        super(config, clock);
        this.config = config;
        this.httpClient = httpClient;

        requireNonNull(config.accountId());
        requireNonNull(config.apiKey());

        config().namingConvention(new NewRelicNamingConvention());
        start(threadFactory);
    }

    public static Builder builder(NewRelicConfig config) {
        return new Builder(config);
    }

    @Override
    public void start(ThreadFactory threadFactory) {
        if (config.enabled()) {
            logger.info("publishing metrics to new relic every " + TimeUtils.format(config.step()));
        }
        super.start(threadFactory);
    }

    @Override
    protected void publish() {
        String insightsEndpoint = config.uri() + "/v1/accounts/" + config.accountId() + "/events";

        // New Relic's Insights API limits us to 1000 events per call
        for (List<Meter> batch : MeterPartition.partition(this, Math.min(config.batchSize(), 1000))) {
            sendEvents(insightsEndpoint, batch.stream().flatMap(meter -> meter.match(
                    this::writeGauge,
                    this::writeCounter,
                    this::writeTimer,
                    this::writeSummary,
                    this::writeLongTaskTimer,
                    this::writeTimeGauge,
                    this::writeFunctionCounter,
                    this::writeFunctionTimer,
                    this::writeMeter)));
        }
    }

    private Stream<String> writeLongTaskTimer(LongTaskTimer ltt) {
        return Stream.of(
                event(ltt.getId(),
                        new Attribute("activeTasks", ltt.activeTasks()),
                        new Attribute("duration", ltt.duration(getBaseTimeUnit())))
        );
    }

<<<<<<< HEAD
    private Stream<String> writeFunctionCounter(FunctionCounter counter) {
        return Stream.of(event(counter.getId(), new Attribute("throughput", counter.count())));
=======
    // VisibleForTesting
    Stream<String> writeCounter(FunctionCounter counter) {
        double count = counter.count();
        if (Double.isFinite(count)) {
            return Stream.of(event(counter.getId(), new Attribute("throughput", count)));
        }
        return Stream.empty();
>>>>>>> 607fe8bd
    }

    private Stream<String> writeCounter(Counter counter) {
        return Stream.of(event(counter.getId(), new Attribute("throughput", counter.count())));
    }

    // VisibleForTesting
    Stream<String> writeGauge(Gauge gauge) {
        Double value = gauge.value();
        if (Double.isFinite(value)) {
            return Stream.of(event(gauge.getId(), new Attribute("value", value)));
        }
        return Stream.empty();
    }

<<<<<<< HEAD
    private Stream<String> writeTimeGauge(TimeGauge gauge) {
=======
    // VisibleForTesting
    Stream<String> writeGauge(TimeGauge gauge) {
>>>>>>> 607fe8bd
        Double value = gauge.value(getBaseTimeUnit());
        if (Double.isFinite(value)) {
            return Stream.of(event(gauge.getId(), new Attribute("value", value)));
        }
        return Stream.empty();
    }

    private Stream<String> writeSummary(DistributionSummary summary) {
        return Stream.of(
                event(summary.getId(),
                        new Attribute("count", summary.count()),
                        new Attribute("avg", summary.mean()),
                        new Attribute("total", summary.totalAmount()),
                        new Attribute("max", summary.max())
                )
        );
    }

    private Stream<String> writeTimer(Timer timer) {
        return Stream.of(event(timer.getId(),
                new Attribute("count", timer.count()),
                new Attribute("avg", timer.mean(getBaseTimeUnit())),
                new Attribute("totalTime", timer.totalTime(getBaseTimeUnit())),
                new Attribute("max", timer.max(getBaseTimeUnit()))
        ));
    }

    private Stream<String> writeFunctionTimer(FunctionTimer timer) {
        return Stream.of(
                event(timer.getId(),
                        new Attribute("count", timer.count()),
                        new Attribute("avg", timer.mean(getBaseTimeUnit())),
                        new Attribute("totalTime", timer.totalTime(getBaseTimeUnit()))
                )
        );
    }

    private Stream<String> writeMeter(Meter meter) {
        return Stream.of(
                event(meter.getId(),
                        stream(meter.measure().spliterator(), false)
                                .map(measure -> new Attribute(measure.getStatistic().getTagValueRepresentation(), measure.getValue()))
                                .toArray(Attribute[]::new)
                )
        );
    }

    private String event(Meter.Id id, Attribute... attributes) {
        return event(id, Tags.empty(), attributes);
    }

    private String event(Meter.Id id, Iterable<Tag> extraTags, Attribute... attributes) {
        StringBuilder tagsJson = new StringBuilder();

        for (Tag tag : getConventionTags(id)) {
            tagsJson.append(",\"").append(escapeJson(tag.getKey())).append("\":\"").append(escapeJson(tag.getValue())).append("\"");
        }

        NamingConvention convention = config().namingConvention();
        for (Tag tag : extraTags) {
            tagsJson.append(",\"").append(escapeJson(convention.tagKey(tag.getKey())))
                    .append("\":\"").append(escapeJson(convention.tagValue(tag.getValue()))).append("\"");
        }

        return Arrays.stream(attributes)
                .map(attr -> ",\"" + attr.getName() + "\":" + DoubleFormat.decimalOrWhole(attr.getValue().doubleValue()))
                .collect(Collectors.joining("", "{\"eventType\":\"" + escapeJson(getConventionName(id)) + "\"", tagsJson + "}"));
    }

    private void sendEvents(String insightsEndpoint, Stream<String> events) {
        try {
            AtomicInteger totalEvents = new AtomicInteger();

            httpClient.post(insightsEndpoint)
                    .withHeader("X-Insert-Key", config.apiKey())
                    .withJsonContent(events.peek(ev -> totalEvents.incrementAndGet()).collect(Collectors.joining(",", "[", "]")))
                    .send()
                    .onSuccess(response -> logger.debug("successfully sent {} metrics to New Relic.", totalEvents))
                    .onError(response -> logger.error("failed to send metrics to new relic: {}", response.body()));
        } catch (Throwable e) {
            logger.warn("failed to send metrics to new relic", e);
        }
    }

    @Override
    protected TimeUnit getBaseTimeUnit() {
        return TimeUnit.SECONDS;
    }

    public static class Builder {
        private final NewRelicConfig config;

        private Clock clock = Clock.SYSTEM;
        private ThreadFactory threadFactory = DEFAULT_THREAD_FACTORY;
        private HttpSender httpClient;

        @SuppressWarnings("deprecation")
        Builder(NewRelicConfig config) {
            this.config = config;
            this.httpClient = new HttpUrlConnectionSender(config.connectTimeout(), config.readTimeout());
        }

        public Builder clock(Clock clock) {
            this.clock = clock;
            return this;
        }

        public Builder threadFactory(ThreadFactory threadFactory) {
            this.threadFactory = threadFactory;
            return this;
        }

        public Builder httpClient(HttpSender httpClient) {
            this.httpClient = httpClient;
            return this;
        }

        public NewRelicMeterRegistry build() {
            return new NewRelicMeterRegistry(config, clock, threadFactory, httpClient);
        }
    }

    private class Attribute {
        private final String name;
        private final Number value;

        private Attribute(String name, Number value) {
            this.name = name;
            this.value = value;
        }

        public String getName() {
            return name;
        }

        public Number getValue() {
            return value;
        }
    }
}<|MERGE_RESOLUTION|>--- conflicted
+++ resolved
@@ -124,18 +124,13 @@
         );
     }
 
-<<<<<<< HEAD
-    private Stream<String> writeFunctionCounter(FunctionCounter counter) {
-        return Stream.of(event(counter.getId(), new Attribute("throughput", counter.count())));
-=======
     // VisibleForTesting
-    Stream<String> writeCounter(FunctionCounter counter) {
+    Stream<String> writeFunctionCounter(FunctionCounter counter) {
         double count = counter.count();
         if (Double.isFinite(count)) {
             return Stream.of(event(counter.getId(), new Attribute("throughput", count)));
         }
         return Stream.empty();
->>>>>>> 607fe8bd
     }
 
     private Stream<String> writeCounter(Counter counter) {
@@ -151,12 +146,8 @@
         return Stream.empty();
     }
 
-<<<<<<< HEAD
-    private Stream<String> writeTimeGauge(TimeGauge gauge) {
-=======
     // VisibleForTesting
-    Stream<String> writeGauge(TimeGauge gauge) {
->>>>>>> 607fe8bd
+    Stream<String> writeTimeGauge(TimeGauge gauge) {
         Double value = gauge.value(getBaseTimeUnit());
         if (Double.isFinite(value)) {
             return Stream.of(event(gauge.getId(), new Attribute("value", value)));
