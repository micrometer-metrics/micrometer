apply plugin: 'nebula.optional-base'

dependencies {
<<<<<<< HEAD
    compile project(':micrometer-core')
    compile 'org.slf4j:slf4j-api:1.7.+'
    compile 'com.newrelic.agent.java:newrelic-api:5.+', optional
=======
    api project(':micrometer-core')
>>>>>>> dfd62c17

    implementation 'org.slf4j:slf4j-api'

    testImplementation project(':micrometer-test')
}<|MERGE_RESOLUTION|>--- conflicted
+++ resolved
@@ -1,15 +1,8 @@
-apply plugin: 'nebula.optional-base'
-
 dependencies {
-<<<<<<< HEAD
-    compile project(':micrometer-core')
-    compile 'org.slf4j:slf4j-api:1.7.+'
-    compile 'com.newrelic.agent.java:newrelic-api:5.+', optional
-=======
     api project(':micrometer-core')
->>>>>>> dfd62c17
 
     implementation 'org.slf4j:slf4j-api'
+    implementation 'com.newrelic.agent.java:newrelic-api:5.+', optional
 
     testImplementation project(':micrometer-test')
 }