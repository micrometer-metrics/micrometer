/*
 * Copyright 2019 VMware, Inc.
 *
 * Licensed under the Apache License, Version 2.0 (the "License");
 * you may not use this file except in compliance with the License.
 * You may obtain a copy of the License at
 *
 * https://www.apache.org/licenses/LICENSE-2.0
 *
 * Unless required by applicable law or agreed to in writing, software
 * distributed under the License is distributed on an "AS IS" BASIS,
 * WITHOUT WARRANTIES OR CONDITIONS OF ANY KIND, either express or implied.
 * See the License for the specific language governing permissions and
 * limitations under the License.
 */
/*
 * Copyright 2013 The Netty Project
 *
 * The Netty Project licenses this file to you under the Apache License,
 * version 2.0 (the "License"); you may not use this file except in compliance
 * with the License. You may obtain a copy of the License at:
 *
 *   https://www.apache.org/licenses/LICENSE-2.0
 *
 * Unless required by applicable law or agreed to in writing, software
 * distributed under the License is distributed on an "AS IS" BASIS, WITHOUT
 * WARRANTIES OR CONDITIONS OF ANY KIND, either express or implied. See the
 * License for the specific language governing permissions and limitations
 * under the License.
 */
/**
 * Copyright (c) 2004-2011 QOS.ch
 * All rights reserved.
 *
 * Permission is hereby granted, free  of charge, to any person obtaining
 * a  copy  of this  software  and  associated  documentation files  (the
 * "Software"), to  deal in  the Software without  restriction, including
 * without limitation  the rights to  use, copy, modify,  merge, publish,
 * distribute,  sublicense, and/or sell  copies of  the Software,  and to
 * permit persons to whom the Software  is furnished to do so, subject to
 * the following conditions:
 *
 * The  above  copyright  notice  and  this permission  notice  shall  be
 * included in all copies or substantial portions of the Software.
 *
 * THE  SOFTWARE IS  PROVIDED  "AS  IS", WITHOUT  WARRANTY  OF ANY  KIND,
 * EXPRESS OR  IMPLIED, INCLUDING  BUT NOT LIMITED  TO THE  WARRANTIES OF
 * MERCHANTABILITY,    FITNESS    FOR    A   PARTICULAR    PURPOSE    AND
 * NONINFRINGEMENT. IN NO EVENT SHALL THE AUTHORS OR COPYRIGHT HOLDERS BE
 * LIABLE FOR ANY CLAIM, DAMAGES OR OTHER LIABILITY, WHETHER IN AN ACTION
 * OF CONTRACT, TORT OR OTHERWISE,  ARISING FROM, OUT OF OR IN CONNECTION
 * WITH THE SOFTWARE OR THE USE OR OTHER DEALINGS IN THE SOFTWARE.
 *
 */
package io.micrometer.common.util.internal.logging;

import org.jspecify.annotations.Nullable;

import java.text.MessageFormat;
import java.util.HashSet;
import java.util.Set;

// contributors: lizongbo: proposed special treatment of array parameter values
// Joern Huxhorn: pointed out double[] omission, suggested deep array copy

/**
 * NOTE: This file has been copied from {io.netty.util.internal.logging}.
 *
 * Formats messages according to very simple substitution rules. Substitutions can be made
 * 1, 2 or more arguments.
 * <p/>
 * <p/>
 * For example,
 * <p/>
 * <pre>
 * MessageFormatter.format(&quot;Hi {}.&quot;, &quot;there&quot;)
 * </pre>
 * <p/>
 * will return the string "Hi there.".
 * <p/>
 * The {} pair is called the <em>formatting anchor</em>. It serves to designate the
 * location where arguments need to be substituted within the message pattern.
 * <p/>
 * In case your message contains the '{' or the '}' character, you do not have to do
 * anything special unless the '}' character immediately follows '{'. For example,
 * <p/>
 * <pre>
 * MessageFormatter.format(&quot;Set {1,2,3} is not equal to {}.&quot;, &quot;1,2&quot;);
 * </pre>
 * <p/>
 * will return the string "Set {1,2,3} is not equal to 1,2.".
 * <p/>
 * <p/>
 * If for whatever reason you need to place the string "{}" in the message without its
 * <em>formatting anchor</em> meaning, then you need to escape the '{' character with '\',
 * that is the backslash character. Only the '{' character should be escaped. There is no
 * need to escape the '}' character. For example,
 * <p/>
 * <pre>
 * MessageFormatter.format(&quot;Set \\{} is not equal to {}.&quot;, &quot;1,2&quot;);
 * </pre>
 * <p/>
 * will return the string "Set {} is not equal to 1,2.".
 * <p/>
 * <p/>
 * The escaping behavior just described can be overridden by escaping the escape character
 * '\'. Calling
 * <p/>
 * <pre>
 * MessageFormatter.format(&quot;File name is C:\\\\{}.&quot;, &quot;file.zip&quot;);
 * </pre>
 * <p/>
 * will return the string "File name is C:\file.zip".
 * <p/>
 * <p/>
 * The formatting conventions are different than those of {@link MessageFormat} which
 * ships with the Java platform. This is justified by the fact that SLF4J's implementation
 * is 10 times faster than that of {@link MessageFormat}. This local performance
 * difference is both measurable and significant in the larger context of the complete
 * logging processing chain.
 * <p/>
 * <p/>
 * See also {@link #format(String, Object)}, {@link #format(String, Object, Object)} and
 * {@link #arrayFormat(String, Object[])} methods for more details.
 */
final class MessageFormatter {

    private static final String DELIM_STR = "{}";

    private static final char ESCAPE_CHAR = '\\';

    /**
     * Performs single argument substitution for the 'messagePattern' passed as parameter.
     * <p/>
     * For example,
     * <p/>
     * <pre>
     * MessageFormatter.format(&quot;Hi {}.&quot;, &quot;there&quot;);
     * </pre>
     * <p/>
     * will return the string "Hi there.".
     * <p/>
     * @param messagePattern The message pattern which will be parsed and formatted
     * @param arg The argument to be substituted in place of the formatting anchor
     * @return The formatted message
     */
    static FormattingTuple format(String messagePattern, @Nullable Object arg) {
        return arrayFormat(messagePattern, new Object[] { arg });
    }

    /**
     * Performs a two argument substitution for the 'messagePattern' passed as parameter.
     * <p/>
     * For example,
     * <p/>
     * <pre>
     * MessageFormatter.format(&quot;Hi {}. My name is {}.&quot;, &quot;Alice&quot;, &quot;Bob&quot;);
     * </pre>
     * <p/>
     * will return the string "Hi Alice. My name is Bob.".
     * @param messagePattern The message pattern which will be parsed and formatted
     * @param argA The argument to be substituted in place of the first formatting anchor
     * @param argB The argument to be substituted in place of the second formatting anchor
     * @return The formatted message
     */
    static FormattingTuple format(final String messagePattern, @Nullable Object argA, @Nullable Object argB) {
        return arrayFormat(messagePattern, new Object[] { argA, argB });
    }

    /**
     * Same principle as the {@link #format(String, Object)} and
     * {@link #format(String, Object, Object)} methods except that any number of arguments
     * can be passed in an array.
     * @param messagePattern The message pattern which will be parsed and formatted
     * @param argArray An array of arguments to be substituted in place of formatting
     * anchors
     * @return The formatted message
     */
    static FormattingTuple arrayFormat(final String messagePattern, final @Nullable Object[] argArray) {
        if (argArray == null || argArray.length == 0) {
            return new FormattingTuple(messagePattern, null);
        }

        int lastArrIdx = argArray.length - 1;
        Object lastEntry = argArray[lastArrIdx];
        Throwable throwable = lastEntry instanceof Throwable ? (Throwable) lastEntry : null;

        if (messagePattern == null) {
            return new FormattingTuple(null, throwable);
        }

        int j = messagePattern.indexOf(DELIM_STR);
        if (j == -1) {
            // this is a simple string
            return new FormattingTuple(messagePattern, throwable);
        }

        StringBuilder sbuf = new StringBuilder(messagePattern.length() + 50);
        int i = 0;
        int L = 0;
        do {
            boolean notEscaped = j == 0 || messagePattern.charAt(j - 1) != ESCAPE_CHAR;
            if (notEscaped) {
                // normal case
                sbuf.append(messagePattern, i, j);
            }
            else {
                sbuf.append(messagePattern, i, j - 1);
                // check that escape char is not is escaped: "abc x:\\{}"
                notEscaped = j >= 2 && messagePattern.charAt(j - 2) == ESCAPE_CHAR;
            }

            i = j + 2;
            if (notEscaped) {
                deeplyAppendParameter(sbuf, argArray[L], null);
                L++;
                if (L > lastArrIdx) {
                    break;
                }
            }
            else {
                sbuf.append(DELIM_STR);
            }
            j = messagePattern.indexOf(DELIM_STR, i);
        }
        while (j != -1);

        // append the characters following the last {} pair.
        sbuf.append(messagePattern, i, messagePattern.length());
        return new FormattingTuple(sbuf.toString(), L <= lastArrIdx ? throwable : null);
    }

    // special treatment of array values was suggested by 'lizongbo'
    private static void deeplyAppendParameter(StringBuilder sbuf, @Nullable Object o, @Nullable Set<Object[]> seenSet) {
        if (o == null) {
            sbuf.append("null");
            return;
        }
        Class<?> objClass = o.getClass();
        if (!objClass.isArray()) {
            if (Number.class.isAssignableFrom(objClass)) {
                // Prevent String instantiation for some number types
                if (objClass == Long.class) {
                    sbuf.append(((Long) o).longValue());
                }
                else if (objClass == Integer.class || objClass == Short.class || objClass == Byte.class) {
                    sbuf.append(((Number) o).intValue());
                }
                else if (objClass == Double.class) {
                    sbuf.append(((Double) o).doubleValue());
                }
                else if (objClass == Float.class) {
                    sbuf.append(((Float) o).floatValue());
                }
                else {
                    safeObjectAppend(sbuf, o);
                }
            }
            else {
                safeObjectAppend(sbuf, o);
            }
        }
        else {
            // check for primitive array types because they
            // unfortunately cannot be cast to Object[]
            sbuf.append('[');
            if (objClass == boolean[].class) {
                booleanArrayAppend(sbuf, (boolean[]) o);
            }
            else if (objClass == byte[].class) {
                byteArrayAppend(sbuf, (byte[]) o);
            }
            else if (objClass == char[].class) {
                charArrayAppend(sbuf, (char[]) o);
            }
            else if (objClass == short[].class) {
                shortArrayAppend(sbuf, (short[]) o);
            }
            else if (objClass == int[].class) {
                intArrayAppend(sbuf, (int[]) o);
            }
            else if (objClass == long[].class) {
                longArrayAppend(sbuf, (long[]) o);
            }
            else if (objClass == float[].class) {
                floatArrayAppend(sbuf, (float[]) o);
            }
            else if (objClass == double[].class) {
                doubleArrayAppend(sbuf, (double[]) o);
            }
            else {
                objectArrayAppend(sbuf, (Object[]) o, seenSet);
            }
            sbuf.append(']');
        }
    }

    private static void safeObjectAppend(StringBuilder sbuf, Object o) {
        try {
            String oAsString = o.toString();
            sbuf.append(oAsString);
        }
        catch (Throwable t) {
            System.err
                .println("SLF4J: Failed toString() invocation on an object of type [" + o.getClass().getName() + ']');
            t.printStackTrace();
            sbuf.append("[FAILED toString()]");
        }
    }

<<<<<<< HEAD
    private static void objectArrayAppend(StringBuilder sbuf, Object[] a, @Nullable Set<Object[]> seenSet) {
=======
    @SuppressWarnings("ArrayAsKeyOfSetOrMap")
    private static void objectArrayAppend(StringBuilder sbuf, Object[] a, Set<Object[]> seenSet) {
>>>>>>> bed070db
        if (a.length == 0) {
            return;
        }
        if (seenSet == null) {
            seenSet = new HashSet<>(a.length);
        }
        if (seenSet.add(a)) {
            deeplyAppendParameter(sbuf, a[0], seenSet);
            for (int i = 1; i < a.length; i++) {
                sbuf.append(", ");
                deeplyAppendParameter(sbuf, a[i], seenSet);
            }
            // allow repeats in siblings
            seenSet.remove(a);
        }
        else {
            sbuf.append("...");
        }
    }

    private static void booleanArrayAppend(StringBuilder sbuf, boolean[] a) {
        if (a.length == 0) {
            return;
        }
        sbuf.append(a[0]);
        for (int i = 1; i < a.length; i++) {
            sbuf.append(", ");
            sbuf.append(a[i]);
        }
    }

    private static void byteArrayAppend(StringBuilder sbuf, byte[] a) {
        if (a.length == 0) {
            return;
        }
        sbuf.append(a[0]);
        for (int i = 1; i < a.length; i++) {
            sbuf.append(", ");
            sbuf.append(a[i]);
        }
    }

    private static void charArrayAppend(StringBuilder sbuf, char[] a) {
        if (a.length == 0) {
            return;
        }
        sbuf.append(a[0]);
        for (int i = 1; i < a.length; i++) {
            sbuf.append(", ");
            sbuf.append(a[i]);
        }
    }

    private static void shortArrayAppend(StringBuilder sbuf, short[] a) {
        if (a.length == 0) {
            return;
        }
        sbuf.append(a[0]);
        for (int i = 1; i < a.length; i++) {
            sbuf.append(", ");
            sbuf.append(a[i]);
        }
    }

    private static void intArrayAppend(StringBuilder sbuf, int[] a) {
        if (a.length == 0) {
            return;
        }
        sbuf.append(a[0]);
        for (int i = 1; i < a.length; i++) {
            sbuf.append(", ");
            sbuf.append(a[i]);
        }
    }

    private static void longArrayAppend(StringBuilder sbuf, long[] a) {
        if (a.length == 0) {
            return;
        }
        sbuf.append(a[0]);
        for (int i = 1; i < a.length; i++) {
            sbuf.append(", ");
            sbuf.append(a[i]);
        }
    }

    private static void floatArrayAppend(StringBuilder sbuf, float[] a) {
        if (a.length == 0) {
            return;
        }
        sbuf.append(a[0]);
        for (int i = 1; i < a.length; i++) {
            sbuf.append(", ");
            sbuf.append(a[i]);
        }
    }

    private static void doubleArrayAppend(StringBuilder sbuf, double[] a) {
        if (a.length == 0) {
            return;
        }
        sbuf.append(a[0]);
        for (int i = 1; i < a.length; i++) {
            sbuf.append(", ");
            sbuf.append(a[i]);
        }
    }

    private MessageFormatter() {
    }

}<|MERGE_RESOLUTION|>--- conflicted
+++ resolved
@@ -308,12 +308,8 @@
         }
     }
 
-<<<<<<< HEAD
+    @SuppressWarnings("ArrayAsKeyOfSetOrMap")
     private static void objectArrayAppend(StringBuilder sbuf, Object[] a, @Nullable Set<Object[]> seenSet) {
-=======
-    @SuppressWarnings("ArrayAsKeyOfSetOrMap")
-    private static void objectArrayAppend(StringBuilder sbuf, Object[] a, Set<Object[]> seenSet) {
->>>>>>> bed070db
         if (a.length == 0) {
             return;
         }
