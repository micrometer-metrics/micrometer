[versions]
application-insights = "2.6.4"
archunit = "1.1.0"
asmForPlugins = "7.3.1"
aspectjweaver = "1.8.14"
assertj = "3.24.2"
awaitility = "4.2.0"
# legacy SDK
aws-cloudwatch = "1.12.564"
caffeine = "2.9.3"
cloudwatch2 = "2.20.143"
colt = "1.2.0"
dagger = "2.11"
dropwizard-metrics = "4.2.20"
dropwizard-metrics5 = "5.0.0"
dynatrace-utils = "1.6.0"
ehcache2 = "2.10.9.2"
ehcache3 = "3.10.8"
gmetric4j = "1.0.10"
google-cloud-monitoring = "3.15.0"
grpc = "1.54.0"
guava = "31.1-jre"
guice = "5.1.0"
h2 = "2.2.224"
hazelcast = "5.3.2"
hazelcast3 = "3.12.13"
hdrhistogram = "2.1.12"
hibernate = "5.6.15.Final"
# 2.6.0 requires JDK 11
hsqldb = "2.5.2"
httpcomponents-async = "4.1.5"
httpcomponents-client = "4.5.14"
<<<<<<< HEAD
httpcomponents-client5 = "5.2.1"
=======
>>>>>>> a81ba718
# metrics are better with https://github.com/Netflix/Hystrix/pull/1568 introduced
# in hystrix 1.5.12, but Netflix re-released 1.5.11 as 1.5.18 late in 2018.
# <=1.5.11 or 1.5.18 doesn't break with Micrometer, but open metrics won't be correct necessarily.
hystrix = "1.5.12"
jackson-databind = "2.15.0"
javax-cache = "1.1.1"
javax-inject = "1"
jaxb = "2.3.1"
<<<<<<< HEAD
jetty = "9.4.51.v20230217"
jetty11 = "11.0.14"
jersey2 = "2.39.1"
jersey3 = "3.0.10"
=======
jetty = "9.4.52.v20230823"
jetty11 = "11.0.12"
jersey2 = "2.37"
jersey3 = "3.0.8"
>>>>>>> a81ba718
jmh = "1.37"
jooq = "3.14.16"
jsr107 = "1.0.0"
jsr305 = "3.0.2"
junit = "5.9.3"
junit-platform = "1.9.3"
kafka = "2.8.2"
kafka-junit = "4.2.7"
latency-utils = "2.0.3"
logback = "1.2.12"
log4j = "2.20.0"
maven-resolver = "1.9.16"
mockito = "5.5.0"
<<<<<<< HEAD
mongo = "4.9.1"
netty = "4.1.97.Final"
newrelic-api = "5.14.0"
okhttp = "5.0.0-alpha.11" # TODO is compiling against an alpha version intentional?
postgre = "42.6.0"
=======
mongo = "4.8.2"
netty = "4.1.99.Final"
newrelic-api = "5.14.0"
okhttp = "5.0.0-alpha.11" # TODO is compiling against an alpha version intentional?
postgre = "42.5.0"
>>>>>>> a81ba718
prometheus = "0.16.0"
reactor = "2020.0.36"
rest-assured = "5.3.2"
signalfx = "1.0.35"
slf4j = "1.7.36"
spectator-atlas = "1.6.10"
spring = "5.3.30"
spring-javaformat = "0.0.39"
testcontainers = "1.19.1"
<<<<<<< HEAD
tomcat = "8.5.87"
wavefront = "3.1.0"
=======
tomcat = "8.5.93"
wavefront = "3.0.4"
>>>>>>> a81ba718
# pinned to avoid issues with shaded slf4j version - see gh-3414
wiremock = "2.33.2"
wiremock-junit5 = "1.3.1"

[libraries]
applicationInsights = { module = "com.microsoft.azure:applicationinsights-core", version.ref = "application-insights" }
archunitJunit5 = { module = "com.tngtech.archunit:archunit-junit5", version.ref = "archunit" }
asmForPlugins = { module = "org.ow2.asm:asm", version.ref = "asmForPlugins" }
aspectjweaver = { module = "org.aspectj:aspectjweaver", version.ref = "aspectjweaver" }
assertj = { module = "org.assertj:assertj-core", version.ref = "assertj" }
awaitility = { module = "org.awaitility:awaitility", version.ref = "awaitility" }
aws-javaSdkCloudwatch = { module = "com.amazonaws:aws-java-sdk-cloudwatch", version.ref = "aws-cloudwatch" }
caffeine = { module = "com.github.ben-manes.caffeine:caffeine", version.ref = "caffeine" }
cloudwatch2 = { module = "software.amazon.awssdk:cloudwatch", version.ref = "cloudwatch2" }
colt = { module = "colt:colt", version.ref = "colt" }
commonsPool2 = "org.apache.commons:commons-pool2:2.11.1"
contextPropagation = { module = "io.micrometer:context-propagation", version = "1.0.6-SNAPSHOT" }
dagger = { module = "com.google.dagger:dagger", version.ref = "dagger" }
daggerCompiler = { module = "com.google.dagger:dagger-compiler", version.ref = "dagger" }
dropwizardMetricsCore = { module = "io.dropwizard.metrics:metrics-core", version.ref = "dropwizard-metrics" }
dropwizardMetricsGraphite = { module = "io.dropwizard.metrics:metrics-graphite", version.ref = "dropwizard-metrics" }
dropwizardMetricsJmx = { module = "io.dropwizard.metrics:metrics-jmx", version.ref = "dropwizard-metrics" }
dropwizardMetricsCore5 = { module = "io.dropwizard.metrics5:metrics-core", version.ref = "dropwizard-metrics5" }
dynatraceUtils = { module = "com.dynatrace.metric.util:dynatrace-metric-utils-java", version.ref = "dynatrace-utils" }
ehcache2 = { module = "net.sf.ehcache:ehcache", version.ref = "ehcache2" }
ehcache3 = { module = "org.ehcache:ehcache", version.ref = "ehcache3" }
felixFramework = "org.apache.felix:org.apache.felix.framework:7.0.5"
felixScr = "org.apache.felix:org.apache.felix.scr:2.2.2"
gmetric4j = { module = "info.ganglia.gmetric4j:gmetric4j", version.ref = "gmetric4j" }
googleCloudMonitoring = { module = "com.google.cloud:google-cloud-monitoring", version.ref = "google-cloud-monitoring" }
googleOauth2Http = { module = "com.google.auth:google-auth-library-oauth2-http", version = "1.16.1"}
grpcApi = { module = "io.grpc:grpc-api", version.ref = "grpc" }
grpcCore = { module = "io.grpc:grpc-core", version.ref = "grpc" }
grpcServices = { module = "io.grpc:grpc-services", version.ref = "grpc" }
grpcStubs = { module = "io.grpc:grpc-stubs", version.ref = "grpc" }
grpcAlts = { module = "io.grpc:grpc-alts", version.ref = "grpc" }
grpcTestingProto = { module = "io.grpc:grpc-testing-proto", version.ref = "grpc" }
guava = { module = "com.google.guava:guava", version.ref = "guava" }
guice = { module = "com.google.inject:guice", version.ref = "guice" }
h2 = { module = "com.h2database:h2", version.ref = "h2" }
hazelcast = { module = "com.hazelcast:hazelcast", version.ref = "hazelcast" }
hazelcast3 = { module = "com.hazelcast:hazelcast", version.ref = "hazelcast3" }
hdrhistogram = { module = "org.hdrhistogram:HdrHistogram", version.ref = "hdrhistogram" }
hibernateEntitymanager = { module = "org.hibernate:hibernate-entitymanager", version.ref = "hibernate" }
hsqldb = { module = "org.hsqldb:hsqldb", version.ref = "hsqldb" }
httpcomponents-async = { module = "org.apache.httpcomponents:httpasyncclient", version.ref = "httpcomponents-async" }
httpcomponents-client = { module = "org.apache.httpcomponents:httpclient", version.ref = "httpcomponents-client" }
httpcomponents-client5 = { module = "org.apache.httpcomponents.client5:httpclient5", version.ref = "httpcomponents-client5" }
hystrix = { module = "com.netflix.hystrix:hystrix-core", version.ref = "hystrix" }
jacksonDatabind = { module = "com.fasterxml.jackson.core:jackson-databind", version.ref = "jackson-databind" }
jakarta-servletApi = { module = "jakarta.servlet:jakarta.servlet-api", version = "5.0.0" }
javalin = { module = "io.javalin:javalin", version = "5.4.2" }
javax-cacheApi = { module = "javax.cache:cache-api", version.ref = "javax-cache" }
javax-inject = { module = "javax.inject:javax.inject", version.ref = "javax-inject" }
javax-servletApi = { module = "javax.servlet:javax.servlet-api", version = "4.0.1" }
jaxbApi = { module = "javax.xml.bind:jaxb-api", version.ref = "jaxb" }
jettyClient = { module = "org.eclipse.jetty:jetty-client", version.ref = "jetty" }
jettyServer = { module = "org.eclipse.jetty:jetty-server", version.ref = "jetty" }
jettyServlet = { module = "org.eclipse.jetty:jetty-servlet", version.ref = "jetty" }
jetty11Server = { module = "org.eclipse.jetty:jetty-server", version.ref = "jetty11" }
jersey2Server = { module = "org.glassfish.jersey.core:jersey-server", version.ref = "jersey2" }
jersey2Hk2 = { module = "org.glassfish.jersey.inject:jersey-hk2", version.ref = "jersey2" }
jersey2TestFrameworkInmemory = { module = "org.glassfish.jersey.test-framework.providers:jersey-test-framework-provider-inmemory", version.ref = "jersey2" }
jersey2TestFrameworkJdkHttp = { module = "org.glassfish.jersey.test-framework.providers:jersey-test-framework-provider-jdk-http", version.ref = "jersey2" }
jersey3ContainerJdkHttp = { module = "org.glassfish.jersey.containers:jersey-container-jdk-http", version.ref = "jersey3" }
jersey3Hk2 = { module = "org.glassfish.jersey.inject:jersey-hk2", version.ref = "jersey3" }
jersey3TestFrameworkJdkHttp = { module = "org.glassfish.jersey.test-framework.providers:jersey-test-framework-provider-jdk-http", version.ref = "jersey3" }
jmhCore = { module = "org.openjdk.jmh:jmh-core", version.ref = "jmh" }
jmhAnnotationProcessor = { module = "org.openjdk.jmh:jmh-generator-annprocess", version.ref = "jmh" }
jooq = { module = "org.jooq:jooq", version.ref = "jooq" }
jsonPath = { module = "com.jayway.jsonpath:json-path", version = "2.8.0" }
jsr107 = { module = "org.jsr107.ri:cache-ri-impl", version.ref = "jsr107" }
jsr305 = { module = "com.google.code.findbugs:jsr305", version.ref = "jsr305" }
junitBom = { module = "org.junit:junit-bom", version.ref = "junit" }
junitJupiter = { module = "org.junit.jupiter:junit-jupiter", version.ref = "junit" }
junitPlatformLauncher = { module = "org.junit.platform:junit-platform-launcher", version.ref = "junit-platform" }
kafkaClients = { module = "org.apache.kafka:kafka-clients", version.ref = "kafka" }
kafkaStreams = { module = "org.apache.kafka:kafka-streams", version.ref = "kafka" }
kafkaJunit = { module = "com.github.charithe:kafka-junit", version.ref = "kafka-junit" }
kotlinxCoroutines = { module = "org.jetbrains.kotlinx:kotlinx-coroutines-core", version = "1.7.3" }
latencyUtils = { module = "org.latencyutils:LatencyUtils", version.ref = "latency-utils" }
lmaxDisruptor = "com.lmax:disruptor:3.4.4"
logback = { module = "ch.qos.logback:logback-classic", version.ref = "logback" }
logback14 = {module = "ch.qos.logback:logback-classic", version = "1.4.11" }
log4j = { module = "org.apache.logging.log4j:log4j-core", version.ref = "log4j" }
mavenResolverConnectorBasic = { module = "org.apache.maven.resolver:maven-resolver-connector-basic", version.ref = "maven-resolver" }
mavenResolverTransportHttp = { module = "org.apache.maven.resolver:maven-resolver-transport-http", version.ref = "maven-resolver" }
mavenResolverProvider = { module = "org.apache.maven:maven-resolver-provider", version = "3.9.5" }
mockitoCore = { module = "org.mockito:mockito-core", version.ref = "mockito" }
mongoSync = { module = "org.mongodb:mongodb-driver-sync", version.ref = "mongo" }
nettyBom = { module = "io.netty:netty-bom", version.ref = "netty" }
newrelicApi = { module = "com.newrelic.agent.java:newrelic-api", version.ref = "newrelic-api" }
okhttp = { module = "com.squareup.okhttp3:okhttp", version.ref = "okhttp" }
# some proto are marked alpha, hence the alpha version. metrics proto is what we use and it is marked stable
openTelemetry-proto = { module = "io.opentelemetry.proto:opentelemetry-proto", version = "0.19.0-alpha" }
osgiJunit5 = "org.osgi:org.osgi.test.junit5:1.2.1"
postgre = { module = "org.postgresql:postgresql", version.ref = "postgre" }
prometheusClient = { module = "io.prometheus:simpleclient_common", version.ref = "prometheus" }
prometheusPushgateway = { module = "io.prometheus:simpleclient_pushgateway", version.ref = "prometheus" }
reactorBom = { module = "io.projectreactor:reactor-bom", version.ref = "reactor" }
restAssured = { module = "io.rest-assured:rest-assured", version.ref = "rest-assured" }
signalfx = { module = "com.signalfx.public:signalfx-java", version.ref = "signalfx" }
slf4jApi = { module = "org.slf4j:slf4j-api", version.ref = "slf4j" }
slfj4Simple = "org.slf4j:slf4j-simple:1.7.36"
spectatorAtlas = { module = "com.netflix.spectator:spectator-reg-atlas", version.ref = "spectator-atlas" }
spring-context = { module = "org.springframework:spring-context", version.ref = "spring" }
spring-core = { module = "org.springframework:spring-core", version.ref = "spring" }
spring-cloud = { module = "org.springframework.cloud:spring-cloud-dependencies", version = "2021.0.8" }
spring-javaformatCheckstyle = { module = "io.spring.javaformat:spring-javaformat-checkstyle", version.ref = "spring-javaformat" }
systemStubsJupiter = { module = "uk.org.webcompere:system-stubs-jupiter", version = "2.1.3" }
testcontainers-junitJupiter = { module = "org.testcontainers:junit-jupiter", version.ref = "testcontainers" }
testcontainers-kafka = { module = "org.testcontainers:kafka", version.ref = "testcontainers" }
testcontainers-postgresql = { module = "org.testcontainers:postgresql", version.ref = "testcontainers" }
testcontainers-mongodb = { module = "org.testcontainers:mongodb", version.ref = "testcontainers" }
testcontainers = { module = "org.testcontainers:testcontainers", version.ref = "testcontainers" }
tomcatEmbed = { module = "org.apache.tomcat.embed:tomcat-embed-core", version.ref = "tomcat" }
wavefront = { module = "com.wavefront:wavefront-sdk-java", version.ref = "wavefront" }
wiremock = { module = "com.github.tomakehurst:wiremock-jre8-standalone", version.ref = "wiremock" }
wiremockJunit5 = { module = "ru.lanwen.wiremock:wiremock-junit5", version.ref = "wiremock-junit5" }

# plugin dependencies
plugin-license = { module = "gradle.plugin.com.hierynomus.gradle.plugins:license-gradle-plugin", version = "0.16.1" }
plugin-nebulaRelease = { module = "com.netflix.nebula:nebula-release-plugin", version = "17.2.2" }
plugin-nebulaPublishing = { module = "com.netflix.nebula:nebula-publishing-plugin", version = "20.3.0" }
plugin-nebulaProject = { module = "com.netflix.nebula:nebula-project-plugin", version = "10.1.5" }
plugin-nebulaInfo = { module = "com.netflix.nebula:gradle-info-plugin", version = "12.1.6" }
plugin-noHttp = { module = "io.spring.nohttp:nohttp-gradle", version = "0.0.11" }
plugin-nexusPublish = { module = "io.github.gradle-nexus:publish-plugin", version = "1.3.0" }
plugin-javaformat = { module = "io.spring.javaformat:spring-javaformat-gradle-plugin", version.ref = "spring-javaformat" }
plugin-japicmp = { module = "me.champeau.gradle:japicmp-gradle-plugin", version = "0.4.2" }
plugin-downloadTask = { module = "de.undercouch:gradle-download-task", version = "5.5.0" }
plugin-spotless = { module = "com.diffplug.spotless:spotless-plugin-gradle", version = "6.22.0" }
plugin-bnd = "biz.aQute.bnd:biz.aQute.bnd.gradle:6.4.0"<|MERGE_RESOLUTION|>--- conflicted
+++ resolved
@@ -30,10 +30,7 @@
 hsqldb = "2.5.2"
 httpcomponents-async = "4.1.5"
 httpcomponents-client = "4.5.14"
-<<<<<<< HEAD
 httpcomponents-client5 = "5.2.1"
-=======
->>>>>>> a81ba718
 # metrics are better with https://github.com/Netflix/Hystrix/pull/1568 introduced
 # in hystrix 1.5.12, but Netflix re-released 1.5.11 as 1.5.18 late in 2018.
 # <=1.5.11 or 1.5.18 doesn't break with Micrometer, but open metrics won't be correct necessarily.
@@ -42,17 +39,10 @@
 javax-cache = "1.1.1"
 javax-inject = "1"
 jaxb = "2.3.1"
-<<<<<<< HEAD
-jetty = "9.4.51.v20230217"
+jetty = "9.4.52.v20230823"
 jetty11 = "11.0.14"
 jersey2 = "2.39.1"
 jersey3 = "3.0.10"
-=======
-jetty = "9.4.52.v20230823"
-jetty11 = "11.0.12"
-jersey2 = "2.37"
-jersey3 = "3.0.8"
->>>>>>> a81ba718
 jmh = "1.37"
 jooq = "3.14.16"
 jsr107 = "1.0.0"
@@ -66,19 +56,11 @@
 log4j = "2.20.0"
 maven-resolver = "1.9.16"
 mockito = "5.5.0"
-<<<<<<< HEAD
 mongo = "4.9.1"
-netty = "4.1.97.Final"
+netty = "4.1.99.Final"
 newrelic-api = "5.14.0"
 okhttp = "5.0.0-alpha.11" # TODO is compiling against an alpha version intentional?
 postgre = "42.6.0"
-=======
-mongo = "4.8.2"
-netty = "4.1.99.Final"
-newrelic-api = "5.14.0"
-okhttp = "5.0.0-alpha.11" # TODO is compiling against an alpha version intentional?
-postgre = "42.5.0"
->>>>>>> a81ba718
 prometheus = "0.16.0"
 reactor = "2020.0.36"
 rest-assured = "5.3.2"
@@ -88,13 +70,8 @@
 spring = "5.3.30"
 spring-javaformat = "0.0.39"
 testcontainers = "1.19.1"
-<<<<<<< HEAD
-tomcat = "8.5.87"
+tomcat = "8.5.93"
 wavefront = "3.1.0"
-=======
-tomcat = "8.5.93"
-wavefront = "3.0.4"
->>>>>>> a81ba718
 # pinned to avoid issues with shaded slf4j version - see gh-3414
 wiremock = "2.33.2"
 wiremock-junit5 = "1.3.1"
