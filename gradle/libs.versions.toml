--- conflicted
+++ resolved
@@ -68,21 +68,14 @@
 mongo = "4.11.2"
 netty = "4.1.108.Final"
 newrelic-api = "5.14.0"
-<<<<<<< HEAD
-okhttp = "5.0.0-alpha.11" # TODO is compiling against an alpha version intentional?
-postgre = "42.7.1"
-prometheus = "0.16.0"
-reactor = "2022.0.13"
-resteasy-netty4 = "6.2.6.Final"
-=======
 # Kotlin 1.7 sample will fail from OkHttp 4.12.0 due to okio dependency being a Kotlin 1.9 module
 okhttp = "4.11.0"
 postgre = "42.7.3"
 prometheus = "1.2.1"
 prometheusSimpleClient = "0.16.0"
 reactor = "2022.0.17"
->>>>>>> 4749c0b5
 rest-assured = "5.4.0"
+resteasy-netty4 = "6.2.6.Final"
 signalfx = "1.0.40"
 slf4j = "1.7.36"
 spectator-atlas = "1.7.11"
@@ -207,12 +200,8 @@
 prometheusSimpleClientPushgateway = { module = "io.prometheus:simpleclient_pushgateway", version.ref = "prometheusSimpleClient" }
 reactorBom = { module = "io.projectreactor:reactor-bom", version.ref = "reactor" }
 restAssured = { module = "io.rest-assured:rest-assured", version.ref = "rest-assured" }
-<<<<<<< HEAD
 resteasy-netty4 = { module = "org.jboss.resteasy:resteasy-netty4", version.ref = "resteasy-netty4" }
-retrofit2 = { module = "com.squareup.retrofit2:retrofit", version = "2.9.0" }
-=======
 retrofit2 = { module = "com.squareup.retrofit2:retrofit", version = "2.11.0" }
->>>>>>> 4749c0b5
 signalfx = { module = "com.signalfx.public:signalfx-java", version.ref = "signalfx" }
 slf4jApi = { module = "org.slf4j:slf4j-api", version.ref = "slf4j" }
 slfj4Simple = { module = "org.slf4j:slf4j-simple", version.ref = "slf4j" }
