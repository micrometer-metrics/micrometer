[versions]
activemq-artemis = "2.37.0"
application-insights = "2.6.4"
archunit = "1.3.0"
asmForPlugins = "7.3.1"
# 1.9.20.1 is the last release that accepts jdk 11 for building
aspectjweaver = "1.9.20.1"
assertj = "3.26.3"
awaitility = "4.2.2"
caffeine = "2.9.3"
cloudwatch2 = "2.28.18"
colt = "1.2.0"
dagger = "2.52"
dropwizard-metrics = "4.2.28"
dropwizard-metrics5 = "5.0.0"
dynatrace-utils = "2.2.1"
ehcache2 = "2.10.9.2"
ehcache3 = "3.10.8"
gmetric4j = "1.0.10"
google-cloud-monitoring = "3.52.0"
grpc = "1.58.0"
grpcKotlin = "1.4.1"
guava = "32.1.2-jre"
guice = "5.1.0"
h2 = "2.3.232"
hazelcast = "5.3.2"
hazelcast3 = "3.12.13"
hdrhistogram = "2.2.2"
hibernate = "5.6.15.Final"
# 2.6.0 requires JDK 11
hsqldb = "2.7.3"
httpcomponents-async = "4.1.5"
httpcomponents-client = "4.5.14"
httpcomponents-client5 = "5.3.1"
# metrics are better with https://github.com/Netflix/Hystrix/pull/1568 introduced
# in hystrix 1.5.12, but Netflix re-released 1.5.11 as 1.5.18 late in 2018.
# <=1.5.11 or 1.5.18 doesn't break with Micrometer, but open metrics won't be correct necessarily.
hystrix = "1.5.12"
jackson-databind = "2.18.0"
javax-cache = "1.1.1"
javax-inject = "1"
jaxb = "2.3.1"
jetty9 = "9.4.56.v20240826"
jetty11 = "11.0.16"
jetty12 = "12.0.6"
jersey2 = "2.45"
<<<<<<< HEAD
jersey3 = "3.1.9"
=======
jersey3 = "3.0.16"
>>>>>>> a6d2aac4
jmh = "1.37"
# 3.14.x is the newest version of OSS jOOQ that supports Java 8
jooqOld = "3.14.16"
# latest version of jOOQ to run tests against
jooqNew = "3.19.11"
jsr107 = "1.1.1"
jsr305 = "3.0.2"
junit = "5.11.2"
kafka = "2.8.2"
kafka-junit = "4.2.10"
latency-utils = "2.0.3"
logback12 = "1.2.13"
logback-latest = "1.5.7"
log4j = "2.24.1"
maven-resolver = "1.9.22"
mockito4 = "4.11.0"
mockito5 = "5.11.0"
mongo = "4.11.4"
netty = "4.1.114.Final"
newrelic-api = "5.14.0"
# Kotlin 1.7 sample will fail from OkHttp 4.12.0 due to okio dependency being a Kotlin 1.9 module
okhttp = "4.11.0"
postgre = "42.7.4"
prometheus = "1.3.1"
prometheusSimpleClient = "0.16.0"
reactor = "2022.0.22"
rest-assured = "5.5.0"
signalfx = "1.0.46"
slf4j = "1.7.36"
spectator-atlas = "1.7.21"
spring = "5.3.36"
spring-javaformat = "0.0.43"
testcontainers = "1.20.2"
tomcat = "8.5.100"
wavefront = "3.4.3"
wiremock = "2.35.2"
wiremock-junit5 = "1.3.1"

[libraries]
activemqArtemisJakartaClient = { module = "org.apache.activemq:artemis-jakarta-client", version.ref = "activemq-artemis" }
activemqArtemisJunit5 = { module = "org.apache.activemq:artemis-junit-5", version.ref = "activemq-artemis" }
applicationInsights = { module = "com.microsoft.azure:applicationinsights-core", version.ref = "application-insights" }
archunitJunit5 = { module = "com.tngtech.archunit:archunit-junit5", version.ref = "archunit" }
asmForPlugins = { module = "org.ow2.asm:asm", version.ref = "asmForPlugins" }
aspectjrt = { module = "org.aspectj:aspectjrt", version.ref = "aspectjweaver" }
aspectjweaver = { module = "org.aspectj:aspectjweaver", version.ref = "aspectjweaver" }
assertj = { module = "org.assertj:assertj-core", version.ref = "assertj" }
awaitility = { module = "org.awaitility:awaitility", version.ref = "awaitility" }
caffeine = { module = "com.github.ben-manes.caffeine:caffeine", version.ref = "caffeine" }
cloudwatch2 = { module = "software.amazon.awssdk:cloudwatch", version.ref = "cloudwatch2" }
colt = { module = "colt:colt", version.ref = "colt" }
commonsPool2 = "org.apache.commons:commons-pool2:2.12.0"
contextPropagation = { module = "io.micrometer:context-propagation", version = "1.1.1" }
dagger = { module = "com.google.dagger:dagger", version.ref = "dagger" }
daggerCompiler = { module = "com.google.dagger:dagger-compiler", version.ref = "dagger" }
dropwizardMetricsCore = { module = "io.dropwizard.metrics:metrics-core", version.ref = "dropwizard-metrics" }
dropwizardMetricsGraphite = { module = "io.dropwizard.metrics:metrics-graphite", version.ref = "dropwizard-metrics" }
dropwizardMetricsJmx = { module = "io.dropwizard.metrics:metrics-jmx", version.ref = "dropwizard-metrics" }
dropwizardMetricsCore5 = { module = "io.dropwizard.metrics5:metrics-core", version.ref = "dropwizard-metrics5" }
dynatraceUtils = { module = "com.dynatrace.metric.util:dynatrace-metric-utils-java", version.ref = "dynatrace-utils" }
ehcache2 = { module = "net.sf.ehcache:ehcache", version.ref = "ehcache2" }
ehcache3 = { module = "org.ehcache:ehcache", version.ref = "ehcache3" }
felixFramework = "org.apache.felix:org.apache.felix.framework:7.0.5"
felixScr = "org.apache.felix:org.apache.felix.scr:2.2.12"
gmetric4j = { module = "info.ganglia.gmetric4j:gmetric4j", version.ref = "gmetric4j" }
googleCloudLibrariesBom = { module = "com.google.cloud:libraries-bom", version = "26.48.0" }
googleCloudMonitoring = { module = "com.google.cloud:google-cloud-monitoring", version.ref = "google-cloud-monitoring" }
googleOauth2Http = { module = "com.google.auth:google-auth-library-oauth2-http", version = "1.28.0"}
grpcApi = { module = "io.grpc:grpc-api", version.ref = "grpc" }
grpcCore = { module = "io.grpc:grpc-core", version.ref = "grpc" }
grpcInprocess = { module = "io.grpc:grpc-inprocess", version.ref = "grpc" }
grpcServices = { module = "io.grpc:grpc-services", version.ref = "grpc" }
grpcStubs = { module = "io.grpc:grpc-stubs", version.ref = "grpc" }
grpcAlts = { module = "io.grpc:grpc-alts", version.ref = "grpc" }
grpcTestingProto = { module = "io.grpc:grpc-testing-proto", version.ref = "grpc" }
grpcKotlinStub = { module = "io.grpc:grpc-kotlin-stub", version.ref = "grpcKotlin" }
guava = { module = "com.google.guava:guava", version.ref = "guava" }
guice = { module = "com.google.inject:guice", version.ref = "guice" }
h2 = { module = "com.h2database:h2", version.ref = "h2" }
hazelcast = { module = "com.hazelcast:hazelcast", version.ref = "hazelcast" }
hazelcast3 = { module = "com.hazelcast:hazelcast", version.ref = "hazelcast3" }
hdrhistogram = { module = "org.hdrhistogram:HdrHistogram", version.ref = "hdrhistogram" }
hibernateEntitymanager = { module = "org.hibernate:hibernate-entitymanager", version.ref = "hibernate" }
hsqldb = { module = "org.hsqldb:hsqldb", version.ref = "hsqldb" }
httpcomponents-async = { module = "org.apache.httpcomponents:httpasyncclient", version.ref = "httpcomponents-async" }
httpcomponents-client = { module = "org.apache.httpcomponents:httpclient", version.ref = "httpcomponents-client" }
httpcomponents-client5 = { module = "org.apache.httpcomponents.client5:httpclient5", version.ref = "httpcomponents-client5" }
hystrix = { module = "com.netflix.hystrix:hystrix-core", version.ref = "hystrix" }
jacksonDatabind = { module = "com.fasterxml.jackson.core:jackson-databind", version.ref = "jackson-databind" }
jakarta-jmsApi = { module = "jakarta.jms:jakarta.jms-api", version = "3.0.0" }
jakarta-servletApi = { module = "jakarta.servlet:jakarta.servlet-api", version = "5.0.0" }
javalin = { module = "io.javalin:javalin", version = "5.6.5" }
javax-cacheApi = { module = "javax.cache:cache-api", version.ref = "javax-cache" }
javax-inject = { module = "javax.inject:javax.inject", version.ref = "javax-inject" }
javax-servletApi = { module = "javax.servlet:javax.servlet-api", version = "4.0.1" }
jaxbApi = { module = "javax.xml.bind:jaxb-api", version.ref = "jaxb" }
jcstressCore = { module = "org.openjdk.jcstress:jcstress-core", version = "0.16" }
jetty9Client = { module = "org.eclipse.jetty:jetty-client", version.ref = "jetty9" }
jetty9Server = { module = "org.eclipse.jetty:jetty-server", version.ref = "jetty9" }
jetty9Servlet = { module = "org.eclipse.jetty:jetty-servlet", version.ref = "jetty9" }
jetty11Server = { module = "org.eclipse.jetty:jetty-server", version.ref = "jetty11" }
jetty12Server = { module = "org.eclipse.jetty:jetty-server", version.ref = "jetty12" }
jetty12Client = { module = "org.eclipse.jetty:jetty-client", version.ref = "jetty12" }
jersey2Server = { module = "org.glassfish.jersey.core:jersey-server", version.ref = "jersey2" }
jersey2Hk2 = { module = "org.glassfish.jersey.inject:jersey-hk2", version.ref = "jersey2" }
jersey2TestFrameworkInmemory = { module = "org.glassfish.jersey.test-framework.providers:jersey-test-framework-provider-inmemory", version.ref = "jersey2" }
jersey2TestFrameworkJdkHttp = { module = "org.glassfish.jersey.test-framework.providers:jersey-test-framework-provider-jdk-http", version.ref = "jersey2" }
jersey3ContainerJdkHttp = { module = "org.glassfish.jersey.containers:jersey-container-jdk-http", version.ref = "jersey3" }
jersey3Hk2 = { module = "org.glassfish.jersey.inject:jersey-hk2", version.ref = "jersey3" }
jersey3TestFrameworkJdkHttp = { module = "org.glassfish.jersey.test-framework.providers:jersey-test-framework-provider-jdk-http", version.ref = "jersey3" }
jmhCore = { module = "org.openjdk.jmh:jmh-core", version.ref = "jmh" }
jmhAnnotationProcessor = { module = "org.openjdk.jmh:jmh-generator-annprocess", version.ref = "jmh" }
jooq = { module = "org.jooq:jooq", version.ref = "jooqOld" }
jooqLatest = { module = "org.jooq:jooq", version.ref = "jooqNew" }
jsonPath = { module = "com.jayway.jsonpath:json-path", version = "2.9.0" }
jsr107 = { module = "org.jsr107.ri:cache-ri-impl", version.ref = "jsr107" }
jsr305 = { module = "com.google.code.findbugs:jsr305", version.ref = "jsr305" }
junitBom = { module = "org.junit:junit-bom", version.ref = "junit" }
junitJupiter = { module = "org.junit.jupiter:junit-jupiter" }
junitLoggingExtension = "com.innoq:junit5-logging-extension:0.2.0"
junitPlatformLauncher = { module = "org.junit.platform:junit-platform-launcher" }
kafkaClients = { module = "org.apache.kafka:kafka-clients", version.ref = "kafka" }
kafkaStreams = { module = "org.apache.kafka:kafka-streams", version.ref = "kafka" }
kafkaJunit = { module = "com.github.charithe:kafka-junit", version.ref = "kafka-junit" }
kotlinxCoroutines = { module = "org.jetbrains.kotlinx:kotlinx-coroutines-core", version = "1.7.3" }
latencyUtils = { module = "org.latencyutils:LatencyUtils", version.ref = "latency-utils" }
lmaxDisruptor = "com.lmax:disruptor:3.4.4"
logback12 = { module = "ch.qos.logback:logback-classic", version.ref = "logback12" }
logbackLatest = {module = "ch.qos.logback:logback-classic", version.ref = "logback-latest" }
log4j = { module = "org.apache.logging.log4j:log4j-core", version.ref = "log4j" }
mavenResolverConnectorBasic = { module = "org.apache.maven.resolver:maven-resolver-connector-basic", version.ref = "maven-resolver" }
mavenResolverTransportHttp = { module = "org.apache.maven.resolver:maven-resolver-transport-http", version.ref = "maven-resolver" }
mavenResolverProvider = { module = "org.apache.maven:maven-resolver-provider", version = "3.9.9" }
mockitoCore4 = { module = "org.mockito:mockito-core", version.ref = "mockito4" }
mockitoCore5 = { module = "org.mockito:mockito-core", version.ref = "mockito5" }
mongoSync = { module = "org.mongodb:mongodb-driver-sync", version.ref = "mongo" }
nettyBom = { module = "io.netty:netty-bom", version.ref = "netty" }
newrelicApi = { module = "com.newrelic.agent.java:newrelic-api", version.ref = "newrelic-api" }
okhttp = { module = "com.squareup.okhttp3:okhttp", version.ref = "okhttp" }
# some proto are marked alpha, hence the alpha version. metrics proto is what we use and it is marked stable
openTelemetry-proto = { module = "io.opentelemetry.proto:opentelemetry-proto", version = "1.3.2-alpha" }
osgiJunit5 = "org.osgi:org.osgi.test.junit5:1.3.0"
postgre = { module = "org.postgresql:postgresql", version.ref = "postgre" }
prometheusMetricsBom = { module = "io.prometheus:prometheus-metrics-bom", version.ref = "prometheus" }
prometheusMetrics = { module = "io.prometheus:prometheus-metrics-core" }
prometheusMetricsExpositionFormats = { module = "io.prometheus:prometheus-metrics-exposition-formats" }
prometheusMetricsTracerCommon = { module = "io.prometheus:prometheus-metrics-tracer-common" }
prometheusSimpleClientBom = { module = "io.prometheus:simpleclient_bom", version.ref = "prometheusSimpleClient" }
prometheusSimpleClient = { module = "io.prometheus:simpleclient_common" }
prometheusSimpleClientPushgateway = { module = "io.prometheus:simpleclient_pushgateway" }
reactorBom = { module = "io.projectreactor:reactor-bom", version.ref = "reactor" }
restAssured = { module = "io.rest-assured:rest-assured", version.ref = "rest-assured" }
retrofit2 = { module = "com.squareup.retrofit2:retrofit", version = "2.11.0" }
signalfx = { module = "com.signalfx.public:signalfx-java", version.ref = "signalfx" }
slf4jApi = { module = "org.slf4j:slf4j-api", version.ref = "slf4j" }
slfj4Simple = { module = "org.slf4j:slf4j-simple", version.ref = "slf4j" }
spectatorAtlas = { module = "com.netflix.spectator:spectator-reg-atlas", version.ref = "spectator-atlas" }
spring-context = { module = "org.springframework:spring-context", version.ref = "spring" }
spring-core = { module = "org.springframework:spring-core", version.ref = "spring" }
spring-cloud = { module = "org.springframework.cloud:spring-cloud-dependencies", version = "2021.0.9" }
spring-javaformatCheckstyle = { module = "io.spring.javaformat:spring-javaformat-checkstyle", version.ref = "spring-javaformat" }
systemStubsJupiter = { module = "uk.org.webcompere:system-stubs-jupiter", version = "2.1.7" }
testcontainers-junitJupiter = { module = "org.testcontainers:junit-jupiter", version.ref = "testcontainers" }
testcontainers-kafka = { module = "org.testcontainers:kafka", version.ref = "testcontainers" }
testcontainers-postgresql = { module = "org.testcontainers:postgresql", version.ref = "testcontainers" }
testcontainers-mongodb = { module = "org.testcontainers:mongodb", version.ref = "testcontainers" }
testcontainers = { module = "org.testcontainers:testcontainers", version.ref = "testcontainers" }
tomcatEmbed = { module = "org.apache.tomcat.embed:tomcat-embed-core", version.ref = "tomcat" }
wavefront = { module = "com.wavefront:wavefront-sdk-java", version.ref = "wavefront" }
wiremock = { module = "com.github.tomakehurst:wiremock-jre8-standalone", version.ref = "wiremock" }
wiremockJunit5 = { module = "ru.lanwen.wiremock:wiremock-junit5", version.ref = "wiremock-junit5" }

# plugin dependencies
plugin-license = { module = "gradle.plugin.com.hierynomus.gradle.plugins:license-gradle-plugin", version = "0.16.1" }
plugin-nebulaRelease = { module = "com.netflix.nebula:nebula-release-plugin", version = "18.0.8" }
plugin-nebulaPublishing = { module = "com.netflix.nebula:nebula-publishing-plugin", version = "20.3.0" }
plugin-nebulaProject = { module = "com.netflix.nebula:nebula-project-plugin", version = "10.1.5" }
plugin-nebulaInfo = { module = "com.netflix.nebula:gradle-info-plugin", version = "12.1.6" }
plugin-noHttp = { module = "io.spring.nohttp:nohttp-gradle", version = "0.0.11" }
plugin-nexusPublish = { module = "io.github.gradle-nexus:publish-plugin", version = "1.3.0" }
plugin-javaformat = { module = "io.spring.javaformat:spring-javaformat-gradle-plugin", version.ref = "spring-javaformat" }
plugin-japicmp = { module = "me.champeau.gradle:japicmp-gradle-plugin", version = "0.4.4" }
plugin-downloadTask = { module = "de.undercouch:gradle-download-task", version = "5.6.0" }
plugin-spotless = { module = "com.diffplug.spotless:spotless-plugin-gradle", version = "6.25.0" }
plugin-bnd = "biz.aQute.bnd:biz.aQute.bnd.gradle:6.4.0"

[plugins]
kotlin19 = { id = "org.jetbrains.kotlin.jvm", version = "1.9.25" }
kotlin17 = { id = "org.jetbrains.kotlin.jvm", version = "1.7.22" }
jcstress = { id = "io.github.reyerizo.gradle.jcstress", version = "0.8.15" }
aspectj = { id = 'io.freefair.aspectj.post-compile-weaving', version = '8.10.2' }<|MERGE_RESOLUTION|>--- conflicted
+++ resolved
@@ -44,11 +44,7 @@
 jetty11 = "11.0.16"
 jetty12 = "12.0.6"
 jersey2 = "2.45"
-<<<<<<< HEAD
 jersey3 = "3.1.9"
-=======
-jersey3 = "3.0.16"
->>>>>>> a6d2aac4
 jmh = "1.37"
 # 3.14.x is the newest version of OSS jOOQ that supports Java 8
 jooqOld = "3.14.16"
