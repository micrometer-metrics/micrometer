--- conflicted
+++ resolved
@@ -52,12 +52,8 @@
 jooqNew = "3.19.11"
 jsr107 = "1.1.1"
 jsr305 = "3.0.2"
-<<<<<<< HEAD
 junit = "5.11.0"
 junit-platform = "1.11.0"
-=======
-junit = "5.10.3"
->>>>>>> 61f48e2a
 kafka = "2.8.2"
 kafka-junit = "4.2.10"
 latency-utils = "2.0.3"
