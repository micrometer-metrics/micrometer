--- conflicted
+++ resolved
@@ -7,11 +7,7 @@
 assertj = "3.27.3"
 awaitility = "4.3.0"
 caffeine = "2.9.3"
-<<<<<<< HEAD
 cloudwatch2 = "2.31.76"
-=======
-cloudwatch2 = "2.31.75"
->>>>>>> bed070db
 colt = "1.2.0"
 dagger = "2.56.2"
 dropwizard-metrics = "4.2.33"
@@ -58,12 +54,7 @@
 logback-latest = "1.5.18"
 log4j = "2.24.3"
 maven-resolver = "1.9.24"
-<<<<<<< HEAD
-mockito4 = "4.11.0"
-mockito5 = "5.11.0"
-=======
 mockito5 = "5.18.0"
->>>>>>> bed070db
 mongo = "4.11.5"
 netty = "4.1.122.Final"
 newrelic-api = "5.14.0"
