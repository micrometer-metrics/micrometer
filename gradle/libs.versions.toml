--- conflicted
+++ resolved
@@ -11,13 +11,8 @@
 caffeine = "2.9.3"
 cloudwatch2 = "2.20.162"
 colt = "1.2.0"
-<<<<<<< HEAD
 dagger = "2.48.1"
-dropwizard-metrics = "4.2.20"
-=======
-dagger = "2.11"
 dropwizard-metrics = "4.2.21"
->>>>>>> 0313a270
 dropwizard-metrics5 = "5.0.0"
 dynatrace-utils = "2.0.0"
 ehcache2 = "2.10.9.2"
