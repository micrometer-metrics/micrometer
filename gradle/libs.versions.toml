[versions]
activemq-artemis = "2.38.0"
application-insights = "2.6.4"
archunit = "1.3.0"
asmForPlugins = "7.3.1"
# 1.9.20.1 is the last release that accepts jdk 11 for building
aspectjweaver = "1.9.20.1"
assertj = "3.26.3"
awaitility = "4.2.2"
caffeine = "2.9.3"
cloudwatch2 = "2.29.14"
colt = "1.2.0"
dagger = "2.52"
dropwizard-metrics = "4.2.28"
dropwizard-metrics5 = "5.0.0"
dynatrace-utils = "2.2.1"
ehcache2 = "2.10.9.2"
ehcache3 = "3.10.8"
gmetric4j = "1.0.10"
google-cloud-monitoring = "3.54.0"
grpc = "1.58.0"
grpcKotlin = "1.4.1"
guava = "32.1.2-jre"
guice = "5.1.0"
h2 = "2.3.232"
hazelcast = "5.3.2"
hazelcast3 = "3.12.13"
hdrhistogram = "2.2.2"
hibernate = "5.6.15.Final"
# 2.6.0 requires JDK 11
hsqldb = "2.7.4"
httpcomponents-async = "4.1.5"
httpcomponents-client = "4.5.14"
httpcomponents-client5 = "5.4.1"
# metrics are better with https://github.com/Netflix/Hystrix/pull/1568 introduced
# in hystrix 1.5.12, but Netflix re-released 1.5.11 as 1.5.18 late in 2018.
# <=1.5.11 or 1.5.18 doesn't break with Micrometer, but open metrics won't be correct necessarily.
hystrix = "1.5.12"
jackson-databind = "2.18.1"
javax-cache = "1.1.1"
javax-inject = "1"
jaxb = "2.3.1"
jetty9 = "9.4.56.v20240826"
jetty11 = "11.0.16"
jetty12 = "12.0.6"
jersey2 = "2.45"
jersey3 = "3.1.9"
jmh = "1.37"
# 3.14.x is the newest version of OSS jOOQ that supports Java 8
jooqOld = "3.14.16"
# latest version of jOOQ to run tests against
jooqNew = "3.19.15"
jsr107 = "1.1.1"
jsr305 = "3.0.2"
junit = "5.11.3"
kafka = "2.8.2"
kafka-junit = "4.2.10"
latency-utils = "2.0.3"
logback12 = "1.2.13"
logback-latest = "1.5.12"
log4j = "2.24.1"
maven-resolver = "1.9.22"
mockito4 = "4.11.0"
mockito5 = "5.11.0"
mongo = "4.11.5"
netty = "4.1.115.Final"
newrelic-api = "5.14.0"
# Kotlin 1.7 sample will fail from OkHttp 4.12.0 due to okio dependency being a Kotlin 1.9 module
okhttp = "4.11.0"
postgre = "42.7.4"
prometheus = "1.3.3"
prometheusSimpleClient = "0.16.0"
reactor = "2022.0.22"
rest-assured = "5.5.0"
signalfx = "1.0.47"
slf4j = "1.7.36"
spectator-atlas = "1.8.2"
spring5 = "5.3.39"
<<<<<<< HEAD
spring6 = "6.2.0"
=======
spring6 = "6.1.15"
>>>>>>> 2f8b914b
spring-javaformat = "0.0.43"
testcontainers = "1.20.3"
tomcat = "8.5.100"
wavefront = "3.4.3"
wiremock = "2.35.2"
wiremock-junit5 = "1.3.1"

[libraries]
activemqArtemisJakartaClient = { module = "org.apache.activemq:artemis-jakarta-client", version.ref = "activemq-artemis" }
activemqArtemisJunit5 = { module = "org.apache.activemq:artemis-junit-5", version.ref = "activemq-artemis" }
applicationInsights = { module = "com.microsoft.azure:applicationinsights-core", version.ref = "application-insights" }
archunitJunit5 = { module = "com.tngtech.archunit:archunit-junit5", version.ref = "archunit" }
asmForPlugins = { module = "org.ow2.asm:asm", version.ref = "asmForPlugins" }
aspectjrt = { module = "org.aspectj:aspectjrt", version.ref = "aspectjweaver" }
aspectjweaver = { module = "org.aspectj:aspectjweaver", version.ref = "aspectjweaver" }
assertj = { module = "org.assertj:assertj-core", version.ref = "assertj" }
awaitility = { module = "org.awaitility:awaitility", version.ref = "awaitility" }
caffeine = { module = "com.github.ben-manes.caffeine:caffeine", version.ref = "caffeine" }
cloudwatch2 = { module = "software.amazon.awssdk:cloudwatch", version.ref = "cloudwatch2" }
colt = { module = "colt:colt", version.ref = "colt" }
commonsPool2 = "org.apache.commons:commons-pool2:2.12.0"
contextPropagation = { module = "io.micrometer:context-propagation", version = "1.1.2" }
dagger = { module = "com.google.dagger:dagger", version.ref = "dagger" }
daggerCompiler = { module = "com.google.dagger:dagger-compiler", version.ref = "dagger" }
dropwizardMetricsCore = { module = "io.dropwizard.metrics:metrics-core", version.ref = "dropwizard-metrics" }
dropwizardMetricsGraphite = { module = "io.dropwizard.metrics:metrics-graphite", version.ref = "dropwizard-metrics" }
dropwizardMetricsJmx = { module = "io.dropwizard.metrics:metrics-jmx", version.ref = "dropwizard-metrics" }
dropwizardMetricsCore5 = { module = "io.dropwizard.metrics5:metrics-core", version.ref = "dropwizard-metrics5" }
dynatraceUtils = { module = "com.dynatrace.metric.util:dynatrace-metric-utils-java", version.ref = "dynatrace-utils" }
ehcache2 = { module = "net.sf.ehcache:ehcache", version.ref = "ehcache2" }
ehcache3 = { module = "org.ehcache:ehcache", version.ref = "ehcache3" }
felixFramework = "org.apache.felix:org.apache.felix.framework:7.0.5"
felixScr = "org.apache.felix:org.apache.felix.scr:2.2.12"
gmetric4j = { module = "info.ganglia.gmetric4j:gmetric4j", version.ref = "gmetric4j" }
googleCloudLibrariesBom = { module = "com.google.cloud:libraries-bom", version = "26.50.0" }
googleCloudMonitoring = { module = "com.google.cloud:google-cloud-monitoring", version.ref = "google-cloud-monitoring" }
googleOauth2Http = { module = "com.google.auth:google-auth-library-oauth2-http", version = "1.30.0"}
grpcApi = { module = "io.grpc:grpc-api", version.ref = "grpc" }
grpcCore = { module = "io.grpc:grpc-core", version.ref = "grpc" }
grpcInprocess = { module = "io.grpc:grpc-inprocess", version.ref = "grpc" }
grpcServices = { module = "io.grpc:grpc-services", version.ref = "grpc" }
grpcStubs = { module = "io.grpc:grpc-stubs", version.ref = "grpc" }
grpcAlts = { module = "io.grpc:grpc-alts", version.ref = "grpc" }
grpcTestingProto = { module = "io.grpc:grpc-testing-proto", version.ref = "grpc" }
grpcKotlinStub = { module = "io.grpc:grpc-kotlin-stub", version.ref = "grpcKotlin" }
guava = { module = "com.google.guava:guava", version.ref = "guava" }
guice = { module = "com.google.inject:guice", version.ref = "guice" }
h2 = { module = "com.h2database:h2", version.ref = "h2" }
hazelcast = { module = "com.hazelcast:hazelcast", version.ref = "hazelcast" }
hazelcast3 = { module = "com.hazelcast:hazelcast", version.ref = "hazelcast3" }
hdrhistogram = { module = "org.hdrhistogram:HdrHistogram", version.ref = "hdrhistogram" }
hibernateEntitymanager = { module = "org.hibernate:hibernate-entitymanager", version.ref = "hibernate" }
hsqldb = { module = "org.hsqldb:hsqldb", version.ref = "hsqldb" }
httpcomponents-async = { module = "org.apache.httpcomponents:httpasyncclient", version.ref = "httpcomponents-async" }
httpcomponents-client = { module = "org.apache.httpcomponents:httpclient", version.ref = "httpcomponents-client" }
httpcomponents-client5 = { module = "org.apache.httpcomponents.client5:httpclient5", version.ref = "httpcomponents-client5" }
hystrix = { module = "com.netflix.hystrix:hystrix-core", version.ref = "hystrix" }
jacksonDatabind = { module = "com.fasterxml.jackson.core:jackson-databind", version.ref = "jackson-databind" }
jakarta-annotationApi = { module = "jakarta.annotation:jakarta.annotation-api", version = "3.0.0" }
jakarta-injectApi = { module = "jakarta.inject:jakarta.inject-api", version = "2.0.1" }
jakarta-jmsApi = { module = "jakarta.jms:jakarta.jms-api", version = "3.0.0" }
jakarta-servletApi = { module = "jakarta.servlet:jakarta.servlet-api", version = "5.0.0" }
javalin = { module = "io.javalin:javalin", version = "5.6.5" }
javax-cacheApi = { module = "javax.cache:cache-api", version.ref = "javax-cache" }
javax-inject = { module = "javax.inject:javax.inject", version.ref = "javax-inject" }
javax-servletApi = { module = "javax.servlet:javax.servlet-api", version = "4.0.1" }
jaxbApi = { module = "javax.xml.bind:jaxb-api", version.ref = "jaxb" }
jcstressCore = { module = "org.openjdk.jcstress:jcstress-core", version = "0.16" }
jetty9Client = { module = "org.eclipse.jetty:jetty-client", version.ref = "jetty9" }
jetty9Server = { module = "org.eclipse.jetty:jetty-server", version.ref = "jetty9" }
jetty9Servlet = { module = "org.eclipse.jetty:jetty-servlet", version.ref = "jetty9" }
jetty11Server = { module = "org.eclipse.jetty:jetty-server", version.ref = "jetty11" }
jetty12Server = { module = "org.eclipse.jetty:jetty-server", version.ref = "jetty12" }
jetty12Client = { module = "org.eclipse.jetty:jetty-client", version.ref = "jetty12" }
jersey2Server = { module = "org.glassfish.jersey.core:jersey-server", version.ref = "jersey2" }
jersey2Hk2 = { module = "org.glassfish.jersey.inject:jersey-hk2", version.ref = "jersey2" }
jersey2TestFrameworkInmemory = { module = "org.glassfish.jersey.test-framework.providers:jersey-test-framework-provider-inmemory", version.ref = "jersey2" }
jersey2TestFrameworkJdkHttp = { module = "org.glassfish.jersey.test-framework.providers:jersey-test-framework-provider-jdk-http", version.ref = "jersey2" }
jersey3ContainerJdkHttp = { module = "org.glassfish.jersey.containers:jersey-container-jdk-http", version.ref = "jersey3" }
jersey3Hk2 = { module = "org.glassfish.jersey.inject:jersey-hk2", version.ref = "jersey3" }
jersey3TestFrameworkJdkHttp = { module = "org.glassfish.jersey.test-framework.providers:jersey-test-framework-provider-jdk-http", version.ref = "jersey3" }
jmhCore = { module = "org.openjdk.jmh:jmh-core", version.ref = "jmh" }
jmhAnnotationProcessor = { module = "org.openjdk.jmh:jmh-generator-annprocess", version.ref = "jmh" }
jooq = { module = "org.jooq:jooq", version.ref = "jooqOld" }
jooqLatest = { module = "org.jooq:jooq", version.ref = "jooqNew" }
jsonPath = { module = "com.jayway.jsonpath:json-path", version = "2.9.0" }
jsr107 = { module = "org.jsr107.ri:cache-ri-impl", version.ref = "jsr107" }
jsr305 = { module = "com.google.code.findbugs:jsr305", version.ref = "jsr305" }
junitBom = { module = "org.junit:junit-bom", version.ref = "junit" }
junitJupiter = { module = "org.junit.jupiter:junit-jupiter" }
junitLoggingExtension = "com.innoq:junit5-logging-extension:0.2.0"
junitPlatformLauncher = { module = "org.junit.platform:junit-platform-launcher" }
kafkaClients = { module = "org.apache.kafka:kafka-clients", version.ref = "kafka" }
kafkaStreams = { module = "org.apache.kafka:kafka-streams", version.ref = "kafka" }
kafkaJunit = { module = "com.github.charithe:kafka-junit", version.ref = "kafka-junit" }
kotlinxCoroutines = { module = "org.jetbrains.kotlinx:kotlinx-coroutines-core", version = "1.7.3" }
latencyUtils = { module = "org.latencyutils:LatencyUtils", version.ref = "latency-utils" }
lmaxDisruptor = "com.lmax:disruptor:3.4.4"
logback12 = { module = "ch.qos.logback:logback-classic", version.ref = "logback12" }
logbackLatest = {module = "ch.qos.logback:logback-classic", version.ref = "logback-latest" }
log4j = { module = "org.apache.logging.log4j:log4j-core", version.ref = "log4j" }
mavenResolverConnectorBasic = { module = "org.apache.maven.resolver:maven-resolver-connector-basic", version.ref = "maven-resolver" }
mavenResolverTransportHttp = { module = "org.apache.maven.resolver:maven-resolver-transport-http", version.ref = "maven-resolver" }
mavenResolverProvider = { module = "org.apache.maven:maven-resolver-provider", version = "3.9.9" }
mockitoCore4 = { module = "org.mockito:mockito-core", version.ref = "mockito4" }
mockitoCore5 = { module = "org.mockito:mockito-core", version.ref = "mockito5" }
mongoSync = { module = "org.mongodb:mongodb-driver-sync", version.ref = "mongo" }
nettyBom = { module = "io.netty:netty-bom", version.ref = "netty" }
newrelicApi = { module = "com.newrelic.agent.java:newrelic-api", version.ref = "newrelic-api" }
okhttp = { module = "com.squareup.okhttp3:okhttp", version.ref = "okhttp" }
# some proto are marked alpha, hence the alpha version. metrics proto is what we use and it is marked stable
openTelemetry-proto = { module = "io.opentelemetry.proto:opentelemetry-proto", version = "1.3.2-alpha" }
osgiJunit5 = "org.osgi:org.osgi.test.junit5:1.3.0"
postgre = { module = "org.postgresql:postgresql", version.ref = "postgre" }
prometheusMetricsBom = { module = "io.prometheus:prometheus-metrics-bom", version.ref = "prometheus" }
prometheusMetrics = { module = "io.prometheus:prometheus-metrics-core" }
prometheusMetricsExpositionFormats = { module = "io.prometheus:prometheus-metrics-exposition-formats" }
prometheusMetricsTracerCommon = { module = "io.prometheus:prometheus-metrics-tracer-common" }
prometheusSimpleClientBom = { module = "io.prometheus:simpleclient_bom", version.ref = "prometheusSimpleClient" }
prometheusSimpleClient = { module = "io.prometheus:simpleclient_common" }
prometheusSimpleClientPushgateway = { module = "io.prometheus:simpleclient_pushgateway" }
reactorBom = { module = "io.projectreactor:reactor-bom", version.ref = "reactor" }
restAssured = { module = "io.rest-assured:rest-assured", version.ref = "rest-assured" }
retrofit2 = { module = "com.squareup.retrofit2:retrofit", version = "2.11.0" }
signalfx = { module = "com.signalfx.public:signalfx-java", version.ref = "signalfx" }
slf4jApi = { module = "org.slf4j:slf4j-api", version.ref = "slf4j" }
slfj4Simple = { module = "org.slf4j:slf4j-simple", version.ref = "slf4j" }
spectatorAtlas = { module = "com.netflix.spectator:spectator-reg-atlas", version.ref = "spectator-atlas" }
spring5-core = { module = "org.springframework:spring-core", version.ref = "spring5" }
spring-cloud = { module = "org.springframework.cloud:spring-cloud-dependencies", version = "2021.0.9" }
spring-javaformatCheckstyle = { module = "io.spring.javaformat:spring-javaformat-checkstyle", version.ref = "spring-javaformat" }
spring6-aop = { module = "org.springframework:spring-aop", version.ref = "spring6" }
spring6-context = { module = "org.springframework:spring-context", version.ref = "spring6" }
systemStubsJupiter = { module = "uk.org.webcompere:system-stubs-jupiter", version = "2.1.7" }
testcontainers-junitJupiter = { module = "org.testcontainers:junit-jupiter", version.ref = "testcontainers" }
testcontainers-kafka = { module = "org.testcontainers:kafka", version.ref = "testcontainers" }
testcontainers-postgresql = { module = "org.testcontainers:postgresql", version.ref = "testcontainers" }
testcontainers-mongodb = { module = "org.testcontainers:mongodb", version.ref = "testcontainers" }
testcontainers = { module = "org.testcontainers:testcontainers", version.ref = "testcontainers" }
tomcatEmbed = { module = "org.apache.tomcat.embed:tomcat-embed-core", version.ref = "tomcat" }
wavefront = { module = "com.wavefront:wavefront-sdk-java", version.ref = "wavefront" }
wiremock = { module = "com.github.tomakehurst:wiremock-jre8-standalone", version.ref = "wiremock" }
wiremockJunit5 = { module = "ru.lanwen.wiremock:wiremock-junit5", version.ref = "wiremock-junit5" }

# plugin dependencies
plugin-license = { module = "gradle.plugin.com.hierynomus.gradle.plugins:license-gradle-plugin", version = "0.16.1" }
plugin-nebulaRelease = { module = "com.netflix.nebula:nebula-release-plugin", version = "18.0.8" }
plugin-nebulaPublishing = { module = "com.netflix.nebula:nebula-publishing-plugin", version = "20.3.0" }
plugin-nebulaProject = { module = "com.netflix.nebula:nebula-project-plugin", version = "10.1.5" }
plugin-nebulaInfo = { module = "com.netflix.nebula:gradle-info-plugin", version = "12.1.6" }
plugin-noHttp = { module = "io.spring.nohttp:nohttp-gradle", version = "0.0.11" }
plugin-nexusPublish = { module = "io.github.gradle-nexus:publish-plugin", version = "1.3.0" }
plugin-javaformat = { module = "io.spring.javaformat:spring-javaformat-gradle-plugin", version.ref = "spring-javaformat" }
plugin-japicmp = { module = "me.champeau.gradle:japicmp-gradle-plugin", version = "0.4.5" }
plugin-downloadTask = { module = "de.undercouch:gradle-download-task", version = "5.6.0" }
plugin-spotless = { module = "com.diffplug.spotless:spotless-plugin-gradle", version = "6.25.0" }
plugin-bnd = "biz.aQute.bnd:biz.aQute.bnd.gradle:6.4.0"

[plugins]
kotlin19 = { id = "org.jetbrains.kotlin.jvm", version = "1.9.25" }
kotlin17 = { id = "org.jetbrains.kotlin.jvm", version = "1.7.22" }
jcstress = { id = "io.github.reyerizo.gradle.jcstress", version = "0.8.15" }
aspectj = { id = 'io.freefair.aspectj.post-compile-weaving', version = '8.10.2' }<|MERGE_RESOLUTION|>--- conflicted
+++ resolved
@@ -76,11 +76,7 @@
 slf4j = "1.7.36"
 spectator-atlas = "1.8.2"
 spring5 = "5.3.39"
-<<<<<<< HEAD
 spring6 = "6.2.0"
-=======
-spring6 = "6.1.15"
->>>>>>> 2f8b914b
 spring-javaformat = "0.0.43"
 testcontainers = "1.20.3"
 tomcat = "8.5.100"
