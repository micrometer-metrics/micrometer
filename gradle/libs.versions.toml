--- conflicted
+++ resolved
@@ -68,13 +68,8 @@
 newrelic-api = "5.14.0"
 # Kotlin 1.7 sample will fail from OkHttp 4.12.0 due to okio dependency being a Kotlin 1.9 module
 okhttp = "4.11.0"
-<<<<<<< HEAD
-postgre = "42.7.3"
+postgre = "42.7.4"
 prometheus = "1.3.1"
-=======
-postgre = "42.7.4"
-prometheus = "1.2.1"
->>>>>>> 802f8661
 prometheusSimpleClient = "0.16.0"
 reactor = "2022.0.22"
 rest-assured = "5.5.0"
