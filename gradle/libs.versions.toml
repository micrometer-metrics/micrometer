[versions]
activemq-artemis = "2.33.0"
application-insights = "2.6.4"
archunit = "1.3.0"
asmForPlugins = "7.3.1"
aspectjweaver = "1.9.22"
assertj = "3.25.3"
awaitility = "4.2.1"
# legacy SDK
aws-cloudwatch = "1.12.713"
caffeine = "2.9.3"
cloudwatch2 = "2.25.43"
colt = "1.2.0"
dagger = "2.51.1"
dropwizard-metrics = "4.2.25"
dropwizard-metrics5 = "5.0.0"
dynatrace-utils = "2.2.1"
ehcache2 = "2.10.9.2"
ehcache3 = "3.10.8"
gmetric4j = "1.0.10"
google-cloud-monitoring = "3.43.0"
grpc = "1.58.0"
grpcKotlin = "1.4.1"
guava = "32.1.2-jre"
guice = "5.1.0"
h2 = "2.2.224"
hazelcast = "5.3.2"
hazelcast3 = "3.12.13"
hdrhistogram = "2.1.12"
hibernate = "5.6.15.Final"
# 2.6.0 requires JDK 11
hsqldb = "2.7.2"
httpcomponents-async = "4.1.5"
httpcomponents-client = "4.5.14"
httpcomponents-client5 = "5.3.1"
# metrics are better with https://github.com/Netflix/Hystrix/pull/1568 introduced
# in hystrix 1.5.12, but Netflix re-released 1.5.11 as 1.5.18 late in 2018.
# <=1.5.11 or 1.5.18 doesn't break with Micrometer, but open metrics won't be correct necessarily.
hystrix = "1.5.12"
jackson-databind = "2.17.0"
javax-cache = "1.1.1"
javax-inject = "1"
javax-rsapi = "2.1.1"
jaxb = "2.3.1"
jetty9 = "9.4.54.v20240208"
jetty11 = "11.0.16"
jetty12 = "12.0.6"
jersey2 = "2.42"
jersey3 = "3.0.11"
jmh = "1.37"
# 3.14.x is the newest version of OSS jOOQ that supports Java 8
jooqOld = "3.14.16"
# latest version of jOOQ to run tests against
jooqNew = "3.19.7"
jsr107 = "1.1.1"
jsr305 = "3.0.2"
junit = "5.10.2"
junit-platform = "1.10.2"
kafka = "2.8.2"
kafka-junit = "4.2.10"
latency-utils = "2.0.3"
logback12 = "1.2.13"
logback-latest = "1.5.3"
log4j = "2.23.1"
maven-resolver = "1.9.20"
mockito4 = "4.11.0"
mockito5 = "5.11.0"
mongo = "4.11.2"
netty = "4.1.109.Final"
newrelic-api = "5.14.0"
# Kotlin 1.7 sample will fail from OkHttp 4.12.0 due to okio dependency being a Kotlin 1.9 module
okhttp = "4.11.0"
postgre = "42.7.3"
prometheus = "1.2.1"
prometheusSimpleClient = "0.16.0"
reactor = "2022.0.18"
rest-assured = "5.4.0"
<<<<<<< HEAD
resteasy-netty4 = "6.2.6.Final"
signalfx = "1.0.40"
=======
signalfx = "1.0.41"
>>>>>>> c727c3f1
slf4j = "1.7.36"
spectator-atlas = "1.7.12"
spring = "5.3.34"
spring-javaformat = "0.0.41"
testcontainers = "1.19.7"
tomcat = "8.5.100"
wavefront = "3.4.3"
wiremock = "2.35.2"
wiremock-junit5 = "1.3.1"

[libraries]
activemqArtemisJakartaClient = { module = "org.apache.activemq:artemis-jakarta-client", version.ref = "activemq-artemis" }
activemqArtemisJunit5 = { module = "org.apache.activemq:artemis-junit-5", version.ref = "activemq-artemis" }
applicationInsights = { module = "com.microsoft.azure:applicationinsights-core", version.ref = "application-insights" }
archunitJunit5 = { module = "com.tngtech.archunit:archunit-junit5", version.ref = "archunit" }
asmForPlugins = { module = "org.ow2.asm:asm", version.ref = "asmForPlugins" }
aspectjweaver = { module = "org.aspectj:aspectjweaver", version.ref = "aspectjweaver" }
assertj = { module = "org.assertj:assertj-core", version.ref = "assertj" }
awaitility = { module = "org.awaitility:awaitility", version.ref = "awaitility" }
aws-javaSdkCloudwatch = { module = "com.amazonaws:aws-java-sdk-cloudwatch", version.ref = "aws-cloudwatch" }
caffeine = { module = "com.github.ben-manes.caffeine:caffeine", version.ref = "caffeine" }
cloudwatch2 = { module = "software.amazon.awssdk:cloudwatch", version.ref = "cloudwatch2" }
colt = { module = "colt:colt", version.ref = "colt" }
commonsPool2 = "org.apache.commons:commons-pool2:2.12.0"
contextPropagation = { module = "io.micrometer:context-propagation", version = "1.1.1" }
dagger = { module = "com.google.dagger:dagger", version.ref = "dagger" }
daggerCompiler = { module = "com.google.dagger:dagger-compiler", version.ref = "dagger" }
dropwizardMetricsCore = { module = "io.dropwizard.metrics:metrics-core", version.ref = "dropwizard-metrics" }
dropwizardMetricsGraphite = { module = "io.dropwizard.metrics:metrics-graphite", version.ref = "dropwizard-metrics" }
dropwizardMetricsJmx = { module = "io.dropwizard.metrics:metrics-jmx", version.ref = "dropwizard-metrics" }
dropwizardMetricsCore5 = { module = "io.dropwizard.metrics5:metrics-core", version.ref = "dropwizard-metrics5" }
dynatraceUtils = { module = "com.dynatrace.metric.util:dynatrace-metric-utils-java", version.ref = "dynatrace-utils" }
ehcache2 = { module = "net.sf.ehcache:ehcache", version.ref = "ehcache2" }
ehcache3 = { module = "org.ehcache:ehcache", version.ref = "ehcache3" }
felixFramework = "org.apache.felix:org.apache.felix.framework:7.0.5"
felixScr = "org.apache.felix:org.apache.felix.scr:2.2.10"
gmetric4j = { module = "info.ganglia.gmetric4j:gmetric4j", version.ref = "gmetric4j" }
googleCloudLibrariesBom = { module = "com.google.cloud:libraries-bom", version = "26.38.0" }
googleCloudMonitoring = { module = "com.google.cloud:google-cloud-monitoring", version.ref = "google-cloud-monitoring" }
googleOauth2Http = { module = "com.google.auth:google-auth-library-oauth2-http", version = "1.23.0"}
grpcApi = { module = "io.grpc:grpc-api", version.ref = "grpc" }
grpcCore = { module = "io.grpc:grpc-core", version.ref = "grpc" }
grpcInprocess = { module = "io.grpc:grpc-inprocess", version.ref = "grpc" }
grpcServices = { module = "io.grpc:grpc-services", version.ref = "grpc" }
grpcStubs = { module = "io.grpc:grpc-stubs", version.ref = "grpc" }
grpcAlts = { module = "io.grpc:grpc-alts", version.ref = "grpc" }
grpcTestingProto = { module = "io.grpc:grpc-testing-proto", version.ref = "grpc" }
grpcKotlinStub = { module = "io.grpc:grpc-kotlin-stub", version.ref = "grpcKotlin" }
guava = { module = "com.google.guava:guava", version.ref = "guava" }
guice = { module = "com.google.inject:guice", version.ref = "guice" }
h2 = { module = "com.h2database:h2", version.ref = "h2" }
hazelcast = { module = "com.hazelcast:hazelcast", version.ref = "hazelcast" }
hazelcast3 = { module = "com.hazelcast:hazelcast", version.ref = "hazelcast3" }
hdrhistogram = { module = "org.hdrhistogram:HdrHistogram", version.ref = "hdrhistogram" }
hibernateEntitymanager = { module = "org.hibernate:hibernate-entitymanager", version.ref = "hibernate" }
hsqldb = { module = "org.hsqldb:hsqldb", version.ref = "hsqldb" }
httpcomponents-async = { module = "org.apache.httpcomponents:httpasyncclient", version.ref = "httpcomponents-async" }
httpcomponents-client = { module = "org.apache.httpcomponents:httpclient", version.ref = "httpcomponents-client" }
httpcomponents-client5 = { module = "org.apache.httpcomponents.client5:httpclient5", version.ref = "httpcomponents-client5" }
hystrix = { module = "com.netflix.hystrix:hystrix-core", version.ref = "hystrix" }
jacksonDatabind = { module = "com.fasterxml.jackson.core:jackson-databind", version.ref = "jackson-databind" }
jakarta-jmsApi = { module = "jakarta.jms:jakarta.jms-api", version = "3.0.0" }
jakarta-servletApi = { module = "jakarta.servlet:jakarta.servlet-api", version = "5.0.0" }
javalin = { module = "io.javalin:javalin", version = "5.6.4" }
javax-cacheApi = { module = "javax.cache:cache-api", version.ref = "javax-cache" }
javax-inject = { module = "javax.inject:javax.inject", version.ref = "javax-inject" }
javax-servletApi = { module = "javax.servlet:javax.servlet-api", version = "4.0.1" }
javax-rsapi = { module = "javax.ws.rs:javax.ws.rs-api", version.ref = "javax-rsapi" }
jaxbApi = { module = "javax.xml.bind:jaxb-api", version.ref = "jaxb" }
jcstressCore = { module = "org.openjdk.jcstress:jcstress-core", version = "0.16" }
jetty9Client = { module = "org.eclipse.jetty:jetty-client", version.ref = "jetty9" }
jetty9Server = { module = "org.eclipse.jetty:jetty-server", version.ref = "jetty9" }
jetty9Servlet = { module = "org.eclipse.jetty:jetty-servlet", version.ref = "jetty9" }
jetty11Server = { module = "org.eclipse.jetty:jetty-server", version.ref = "jetty11" }
jetty12Server = { module = "org.eclipse.jetty:jetty-server", version.ref = "jetty12" }
jetty12Client = { module = "org.eclipse.jetty:jetty-client", version.ref = "jetty12" }
jersey2Server = { module = "org.glassfish.jersey.core:jersey-server", version.ref = "jersey2" }
jersey2Hk2 = { module = "org.glassfish.jersey.inject:jersey-hk2", version.ref = "jersey2" }
jersey2TestFrameworkInmemory = { module = "org.glassfish.jersey.test-framework.providers:jersey-test-framework-provider-inmemory", version.ref = "jersey2" }
jersey2TestFrameworkJdkHttp = { module = "org.glassfish.jersey.test-framework.providers:jersey-test-framework-provider-jdk-http", version.ref = "jersey2" }
jersey3ContainerJdkHttp = { module = "org.glassfish.jersey.containers:jersey-container-jdk-http", version.ref = "jersey3" }
jersey3Hk2 = { module = "org.glassfish.jersey.inject:jersey-hk2", version.ref = "jersey3" }
jersey3TestFrameworkJdkHttp = { module = "org.glassfish.jersey.test-framework.providers:jersey-test-framework-provider-jdk-http", version.ref = "jersey3" }
jmhCore = { module = "org.openjdk.jmh:jmh-core", version.ref = "jmh" }
jmhAnnotationProcessor = { module = "org.openjdk.jmh:jmh-generator-annprocess", version.ref = "jmh" }
jooq = { module = "org.jooq:jooq", version.ref = "jooqOld" }
jooqLatest = { module = "org.jooq:jooq", version.ref = "jooqNew" }
jsonPath = { module = "com.jayway.jsonpath:json-path", version = "2.9.0" }
jsr107 = { module = "org.jsr107.ri:cache-ri-impl", version.ref = "jsr107" }
jsr305 = { module = "com.google.code.findbugs:jsr305", version.ref = "jsr305" }
junitBom = { module = "org.junit:junit-bom", version.ref = "junit" }
junitJupiter = { module = "org.junit.jupiter:junit-jupiter", version.ref = "junit" }
junitLoggingExtention = "com.innoq:junit5-logging-extension:0.2.0"
junitPlatformLauncher = { module = "org.junit.platform:junit-platform-launcher", version.ref = "junit-platform" }
kafkaClients = { module = "org.apache.kafka:kafka-clients", version.ref = "kafka" }
kafkaStreams = { module = "org.apache.kafka:kafka-streams", version.ref = "kafka" }
kafkaJunit = { module = "com.github.charithe:kafka-junit", version.ref = "kafka-junit" }
kotlinxCoroutines = { module = "org.jetbrains.kotlinx:kotlinx-coroutines-core", version = "1.7.3" }
latencyUtils = { module = "org.latencyutils:LatencyUtils", version.ref = "latency-utils" }
lmaxDisruptor = "com.lmax:disruptor:3.4.4"
logback12 = { module = "ch.qos.logback:logback-classic", version.ref = "logback12" }
logbackLatest = {module = "ch.qos.logback:logback-classic", version.ref = "logback-latest" }
log4j = { module = "org.apache.logging.log4j:log4j-core", version.ref = "log4j" }
mavenResolverConnectorBasic = { module = "org.apache.maven.resolver:maven-resolver-connector-basic", version.ref = "maven-resolver" }
mavenResolverTransportHttp = { module = "org.apache.maven.resolver:maven-resolver-transport-http", version.ref = "maven-resolver" }
mavenResolverProvider = { module = "org.apache.maven:maven-resolver-provider", version = "3.9.6" }
mockitoCore4 = { module = "org.mockito:mockito-core", version.ref = "mockito4" }
mockitoCore5 = { module = "org.mockito:mockito-core", version.ref = "mockito5" }
mongoSync = { module = "org.mongodb:mongodb-driver-sync", version.ref = "mongo" }
nettyBom = { module = "io.netty:netty-bom", version.ref = "netty" }
newrelicApi = { module = "com.newrelic.agent.java:newrelic-api", version.ref = "newrelic-api" }
okhttp = { module = "com.squareup.okhttp3:okhttp", version.ref = "okhttp" }
# some proto are marked alpha, hence the alpha version. metrics proto is what we use and it is marked stable
openTelemetry-proto = { module = "io.opentelemetry.proto:opentelemetry-proto", version = "1.2.0-alpha" }
osgiJunit5 = "org.osgi:org.osgi.test.junit5:1.3.0"
postgre = { module = "org.postgresql:postgresql", version.ref = "postgre" }
prometheusMetrics = { module = "io.prometheus:prometheus-metrics-core", version.ref = "prometheus" }
prometheusMetricsExpositionFormats = { module = "io.prometheus:prometheus-metrics-exposition-formats", version.ref = "prometheus" }
prometheusMetricsTracerCommon = { module = "io.prometheus:prometheus-metrics-tracer-common", version.ref = "prometheus" }
prometheusSimpleClient = { module = "io.prometheus:simpleclient_common", version.ref = "prometheusSimpleClient" }
prometheusSimpleClientPushgateway = { module = "io.prometheus:simpleclient_pushgateway", version.ref = "prometheusSimpleClient" }
reactorBom = { module = "io.projectreactor:reactor-bom", version.ref = "reactor" }
restAssured = { module = "io.rest-assured:rest-assured", version.ref = "rest-assured" }
resteasy-netty4 = { module = "org.jboss.resteasy:resteasy-netty4", version.ref = "resteasy-netty4" }
retrofit2 = { module = "com.squareup.retrofit2:retrofit", version = "2.11.0" }
signalfx = { module = "com.signalfx.public:signalfx-java", version.ref = "signalfx" }
slf4jApi = { module = "org.slf4j:slf4j-api", version.ref = "slf4j" }
slfj4Simple = { module = "org.slf4j:slf4j-simple", version.ref = "slf4j" }
spectatorAtlas = { module = "com.netflix.spectator:spectator-reg-atlas", version.ref = "spectator-atlas" }
spring-context = { module = "org.springframework:spring-context", version.ref = "spring" }
spring-core = { module = "org.springframework:spring-core", version.ref = "spring" }
spring-cloud = { module = "org.springframework.cloud:spring-cloud-dependencies", version = "2021.0.9" }
spring-javaformatCheckstyle = { module = "io.spring.javaformat:spring-javaformat-checkstyle", version.ref = "spring-javaformat" }
systemStubsJupiter = { module = "uk.org.webcompere:system-stubs-jupiter", version = "2.1.6" }
testcontainers-junitJupiter = { module = "org.testcontainers:junit-jupiter", version.ref = "testcontainers" }
testcontainers-kafka = { module = "org.testcontainers:kafka", version.ref = "testcontainers" }
testcontainers-postgresql = { module = "org.testcontainers:postgresql", version.ref = "testcontainers" }
testcontainers-mongodb = { module = "org.testcontainers:mongodb", version.ref = "testcontainers" }
testcontainers = { module = "org.testcontainers:testcontainers", version.ref = "testcontainers" }
tomcatEmbed = { module = "org.apache.tomcat.embed:tomcat-embed-core", version.ref = "tomcat" }
wavefront = { module = "com.wavefront:wavefront-sdk-java", version.ref = "wavefront" }
wiremock = { module = "com.github.tomakehurst:wiremock-jre8-standalone", version.ref = "wiremock" }
wiremockJunit5 = { module = "ru.lanwen.wiremock:wiremock-junit5", version.ref = "wiremock-junit5" }

# plugin dependencies
plugin-license = { module = "gradle.plugin.com.hierynomus.gradle.plugins:license-gradle-plugin", version = "0.16.1" }
plugin-nebulaRelease = { module = "com.netflix.nebula:nebula-release-plugin", version = "18.0.8" }
plugin-nebulaPublishing = { module = "com.netflix.nebula:nebula-publishing-plugin", version = "20.3.0" }
plugin-nebulaProject = { module = "com.netflix.nebula:nebula-project-plugin", version = "10.1.5" }
plugin-nebulaInfo = { module = "com.netflix.nebula:gradle-info-plugin", version = "12.1.6" }
plugin-noHttp = { module = "io.spring.nohttp:nohttp-gradle", version = "0.0.11" }
plugin-nexusPublish = { module = "io.github.gradle-nexus:publish-plugin", version = "1.3.0" }
plugin-javaformat = { module = "io.spring.javaformat:spring-javaformat-gradle-plugin", version.ref = "spring-javaformat" }
plugin-japicmp = { module = "me.champeau.gradle:japicmp-gradle-plugin", version = "0.4.2" }
plugin-downloadTask = { module = "de.undercouch:gradle-download-task", version = "5.6.0" }
plugin-spotless = { module = "com.diffplug.spotless:spotless-plugin-gradle", version = "6.25.0" }
plugin-bnd = "biz.aQute.bnd:biz.aQute.bnd.gradle:6.4.0"

[plugins]
kotlin19 = { id = "org.jetbrains.kotlin.jvm", version = "1.9.23" }
kotlin17 = { id = "org.jetbrains.kotlin.jvm", version = "1.7.22" }
jcstress = { id = "io.github.reyerizo.gradle.jcstress", version = "0.8.15" }<|MERGE_RESOLUTION|>--- conflicted
+++ resolved
@@ -75,12 +75,8 @@
 prometheusSimpleClient = "0.16.0"
 reactor = "2022.0.18"
 rest-assured = "5.4.0"
-<<<<<<< HEAD
 resteasy-netty4 = "6.2.6.Final"
-signalfx = "1.0.40"
-=======
 signalfx = "1.0.41"
->>>>>>> c727c3f1
 slf4j = "1.7.36"
 spectator-atlas = "1.7.12"
 spring = "5.3.34"
