--- conflicted
+++ resolved
@@ -40,17 +40,11 @@
 javax-cache = "1.1.1"
 javax-inject = "1"
 jaxb = "2.3.1"
-<<<<<<< HEAD
 jetty9 = "9.4.55.v20240627"
 jetty11 = "11.0.16"
 jetty12 = "12.0.3"
 jersey2 = "2.41"
-jersey3 = "3.0.11"
-=======
-jetty = "9.4.55.v20240627"
-jersey2 = "2.37"
 jersey3 = "3.0.12"
->>>>>>> 34f06a38
 jmh = "1.37"
 jooq = "3.14.16"
 jsr107 = "1.1.1"
