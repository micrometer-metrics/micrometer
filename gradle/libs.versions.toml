--- conflicted
+++ resolved
@@ -69,13 +69,8 @@
 rest-assured = "5.3.2"
 signalfx = "1.0.41"
 slf4j = "1.7.36"
-<<<<<<< HEAD
 spectator-atlas = "1.7.12"
-spring = "5.3.33"
-=======
-spectator-atlas = "1.7.11"
 spring = "5.3.34"
->>>>>>> 6a19e59e
 spring-javaformat = "0.0.41"
 testcontainers = "1.19.7"
 tomcat = "8.5.100"
