/*
 * Copyright 2022 VMware, Inc.
 *
 * Licensed under the Apache License, Version 2.0 (the "License");
 * you may not use this file except in compliance with the License.
 * You may obtain a copy of the License at
 *
 * https://www.apache.org/licenses/LICENSE-2.0
 *
 * Unless required by applicable law or agreed to in writing, software
 * distributed under the License is distributed on an "AS IS" BASIS,
 * WITHOUT WARRANTIES OR CONDITIONS OF ANY KIND, either express or implied.
 * See the License for the specific language governing permissions and
 * limitations under the License.
 */
package io.micrometer.observation;

import io.micrometer.common.KeyValue;
import io.micrometer.common.KeyValues;
import io.micrometer.common.lang.NonNull;
import io.micrometer.common.lang.Nullable;

import java.util.*;
import java.util.concurrent.Callable;
import java.util.function.Function;
import java.util.function.Supplier;
import java.util.stream.Collectors;
import java.util.stream.Stream;

/**
 * An act of viewing or noticing a fact or an occurrence for some scientific or other
 * special purpose (According to dictionary.com).
 *
 * You can wrap an operation within your code in an {@link Observation} so that actions
 * can take place within the lifecycle of that observation via the
 * {@link ObservationHandler}.
 *
 * According to what is configured the actions can be e.g. taking measurements via
 * {@code Timer}, creating spans for distributed tracing, correlating logs or just logging
 * out additional information. You instrument your code once with an {@link Observation}
 * but you can get as many benefits out of it as many {@link ObservationHandler} you have.
 *
 * @author Jonatan Ivanov
 * @author Tommy Ludwig
 * @author Marcin Grzejszczak
 * @since 1.10.0
 */
public interface Observation {

    /**
     * No-op observation.
     */
    Observation NOOP = NoopObservation.INSTANCE;

    /**
     * Creates and starts an {@link Observation}. When no registry is passed or
     * observation is not applicable will return a no-op observation.
     * @param name name of the observation
     * @param registry observation registry
     * @return started observation
     */
    static Observation start(String name, ObservationRegistry registry) {
        return start(name, null, registry);
    }

    /**
     * Creates and starts an {@link Observation}. When no registry is passed or
     * observation is not applicable will return a no-op observation.
     * @param name name of the observation
     * @param context mutable context
     * @param registry observation registry
     * @return started observation
     */
    static Observation start(String name, @Nullable Context context, @Nullable ObservationRegistry registry) {
        return createNotStarted(name, context, registry).start();
    }

    /**
     * Creates but <b>does not start</b> an {@link Observation}. Remember to call
     * {@link Observation#start()} when you want the measurements to start. When no
     * registry is passed or observation is not applicable will return a no-op
     * observation.
     * @param name name of the observation
     * @param registry observation registry
     * @return created but not started observation
     */
    static Observation createNotStarted(String name, @Nullable ObservationRegistry registry) {
        return createNotStarted(name, null, registry);
    }

    /**
     * Creates but <b>does not start</b> an {@link Observation}. Remember to call
     * {@link Observation#start()} when you want the measurements to start. When no
     * registry is passed or observation is not applicable will return a no-op
     * observation.
     * @param name name of the observation
     * @param context mutable context
     * @param registry observation registry
     * @return created but not started observation
     */
    static Observation createNotStarted(String name, @Nullable Context context,
            @Nullable ObservationRegistry registry) {
        if (registry == null || registry.isNoop()
                || !registry.observationConfig().isObservationEnabled(name, context)) {
            return NoopObservation.INSTANCE;
        }
        return new SimpleObservation(name, registry, context == null ? new Context() : context);
    }

    /**
     * Creates but <b>does not start</b> an {@link Observation}. Remember to call
     * {@link Observation#start()} when you want the measurements to start. When no
     * registry is passed or observation is not applicable will return a no-op
     * observation. Allows to set a custom {@link ObservationConvention} and requires to
     * provide a default one if a neither a custom nor a pre-configured one (via
     * {@link ObservationRegistry.ObservationConfig#getObservationConvention(Context, ObservationConvention)})
     * was found.
     * @param <T> type of context
     * @param customConvention custom convention. If {@code null}, the default one will be
     * picked
     * @param defaultConvention default convention when no custom convention was passed,
     * nor a configured one was found
     * @param context the observation context
     * @param registry observation registry
     * @return created but not started observation
     */
    static <T extends Observation.Context> Observation createNotStarted(
            @Nullable Observation.ObservationConvention<T> customConvention,
            @NonNull Observation.ObservationConvention<T> defaultConvention, @NonNull T context,
            @NonNull ObservationRegistry registry) {
        Observation.ObservationConvention<T> convention;
        if (customConvention != null) {
            convention = customConvention;
        }
        else {
            convention = registry.observationConfig().getObservationConvention(context, defaultConvention);
        }
        return Observation.createNotStarted(convention, context, registry);
    }

    /**
     * Creates and starts an {@link Observation}. When no registry is passed or
     * observation is not applicable will return a no-op observation.
     * @param observationConvention observation convention
     * @param registry observation registry
     * @return started observation
     */
    static Observation start(ObservationConvention<?> observationConvention, @Nullable ObservationRegistry registry) {
        return start(observationConvention, null, registry);
    }

    /**
     * Creates and starts an {@link Observation}. When no registry is passed or
     * observation is not applicable will return a no-op observation.
     * @param observationConvention observation convention
     * @param context mutable context
     * @param registry observation registry
     * @return started observation
     */
    static Observation start(ObservationConvention<?> observationConvention, @Nullable Context context,
            @Nullable ObservationRegistry registry) {
        return createNotStarted(observationConvention, context, registry).start();
    }

    /**
     * Creates and starts an {@link Observation}. When no registry is passed or
     * observation is not applicable will return a no-op observation. Allows to set a
     * custom {@link ObservationConvention} and requires to provide a default one if a
     * neither a custom nor a pre-configured one (via
     * {@link ObservationRegistry.ObservationConfig#getObservationConvention(Context, ObservationConvention)})
     * was found.
     * @param <T> type of context
     * @param registry observation registry
     * @param context the observation context
     * @param customConvention custom convention. If {@code null}, the default one will be
     * picked
     * @param defaultConvention default convention when no custom convention was passed,
     * nor a configured one was found
     * @return started observation
     */
    static <T extends Observation.Context> Observation start(
            @Nullable Observation.ObservationConvention<T> customConvention,
            @NonNull Observation.ObservationConvention<T> defaultConvention, @NonNull T context,
            @NonNull ObservationRegistry registry) {
        return createNotStarted(customConvention, defaultConvention, context, registry).start();
    }

    /**
     * Creates but <b>does not start</b> an {@link Observation}. Remember to call
     * {@link Observation#start()} when you want the measurements to start. When no
     * registry is passed or observation is not applicable will return a no-op
     * observation.
     * @param observationConvention observation convention
     * @param registry observation registry
     * @return created but not started observation
     */
    static Observation createNotStarted(ObservationConvention<?> observationConvention,
            @Nullable ObservationRegistry registry) {
        return createNotStarted(observationConvention, null, registry);
    }

    /**
     * Creates but <b>does not start</b> an {@link Observation}. Remember to call
     * {@link Observation#start()} when you want the measurements to start. When no
     * registry is passed or observation is not applicable will return a no-op
     * observation.
     * @param observationConvention observation convention
     * @param context mutable context
     * @param registry observation registry
     * @return created but not started observation
     */
    static Observation createNotStarted(ObservationConvention<?> observationConvention, @Nullable Context context,
            @Nullable ObservationRegistry registry) {
        if (registry == null || registry.isNoop()
                || !registry.observationConfig().isObservationEnabled(observationConvention.getName(), context)
                || observationConvention == NoopObservationConvention.INSTANCE) {
            return NoopObservation.INSTANCE;
        }
        return new SimpleObservation(observationConvention, registry, context == null ? new Context() : context);
    }

    /**
     * Sets the name that can be defined from the contents of the context. E.g. a span
     * name should not be the default observation name but one coming from an HTTP
     * request.
     * @param contextualName contextual name
     * @return this
     */
    Observation contextualName(String contextualName);

    /**
     * If you have access to a previously created {@link Observation} you can manually set
     * the parent {@link Observation} using this method - that way you won't need to open
     * scopes just to create a child observation.
     *
     * If you're using the {@link #openScope()} method then the parent observation will be
     * automatically set, and you don't have to call this method.
     * @param parentObservation parent observation to set
     * @return this
     */
    Observation parentObservation(Observation parentObservation);

    /**
     * Adds a low cardinality key value. Low cardinality means that this key value will
     * have a bounded number of possible values. A templated HTTP URL is a good example of
     * such a key value (e.g. /foo/{userId}).
     * @param keyValue key value
     * @return this
     */
    Observation lowCardinalityKeyValue(KeyValue keyValue);

    /**
     * Adds a low cardinality key value. Low cardinality means that this key value will
     * have a bounded number of possible values. A templated HTTP URL is a good example of
     * such a key value (e.g. /foo/{userId}).
     * @param key key
     * @param value value
     * @return this
     */
    default Observation lowCardinalityKeyValue(String key, String value) {
        return lowCardinalityKeyValue(KeyValue.of(key, value));
    }

    /**
     * Adds multiple low cardinality key value instances. Low cardinality means that the
     * key value will have a bounded number of possible values. A templated HTTP URL is a
     * good example of such a key value (e.g. /foo/{userId}).
     * @param keyValues key value instances
     * @return this
     */
    default Observation lowCardinalityKeyValues(KeyValues keyValues) {
        keyValues.stream().forEach(this::lowCardinalityKeyValue);
        return this;
    }

    /**
     * Adds a high cardinality key value. High cardinality means that this key value will
     * have possible an unbounded number of possible values. An HTTP URL is a good example
     * of such a key value (e.g. /foo/bar, /foo/baz etc.).
     * @param keyValue key value
     * @return this
     */
    Observation highCardinalityKeyValue(KeyValue keyValue);

    /**
     * Adds a high cardinality key value. High cardinality means that this key value will
     * have possible an unbounded number of possible values. An HTTP URL is a good example
     * of such a key value (e.g. /foo/bar, /foo/baz etc.).
     * @param key key
     * @param value value
     * @return this
     */
    default Observation highCardinalityKeyValue(String key, String value) {
        return highCardinalityKeyValue(KeyValue.of(key, value));
    }

    /**
     * Adds multiple high cardinality key value instances. High cardinality means that the
     * key value will have possible an unbounded number of possible values. An HTTP URL is
     * a good example of such a key value (e.g. /foo/bar, /foo/baz etc.).
     * @param keyValues key value instances
     * @return this
     */
    default Observation highCardinalityKeyValues(KeyValues keyValues) {
        keyValues.stream().forEach(this::highCardinalityKeyValue);
        return this;
    }

    /**
     * Checks whether this {@link Observation} is no-op.
     * @return {@code true} when this is a no-op observation
     */
    default boolean isNoop() {
        return this == NoopObservation.INSTANCE;
    }

    /**
     * Adds a key values provider that can be used to attach key values to the observation
     * @param keyValuesProvider key values provider
     * @return this
     */
    Observation keyValuesProvider(KeyValuesProvider<?> keyValuesProvider);

    /**
     * Signals an error.
     * @param error error
     * @return this
     */
    Observation error(Throwable error);

    /**
     * Signals an arbitrary {@link Event}.
     * @param event event
     * @return this
     */
    Observation event(Event event);

    /**
     * Starts the observation. Remember to call this method, otherwise timing calculations
     * will not take place.
     * @return this
     */
    Observation start();

    /**
     * Returns the context attached to this observation.
     * @return corresponding context
     */
    ContextView getContext();

    /**
     * Stop the observation. Remember to call this method, otherwise timing calculations
     * won't be finished.
     */
    void stop();

    /**
     * When put in scope, additional operations can take place by the
     * {@link ObservationHandler}s such as putting entries in thread local.
     * @return new scope
     */
    Scope openScope();

    /**
     * Observes the passed {@link Runnable}, this means the followings:
     *
     * <ul>
     * <li>Starts the {@code Observation}</li>
     * <li>Opens a {@code Scope}</li>
     * <li>Calls {@link Runnable#run()}</li>
     * <li>Closes the {@code Scope}</li>
     * <li>Signals the error to the {@code Observation} if any</li>
     * <li>Stops the {@code Observation}</li>
     * </ul>
     * @param runnable the {@link Runnable} to run
     */
    @SuppressWarnings("unused")
    default void observe(Runnable runnable) {
        this.start();
        try (Scope scope = openScope()) {
            runnable.run();
        }
        catch (Exception exception) {
            this.error(exception);
            throw exception;
        }
        finally {
            this.stop();
        }
    }

    /**
     * Observes the passed {@link CheckedRunnable}, this means the followings:
     *
     * <ul>
     * <li>Starts the {@code Observation}</li>
     * <li>Opens a {@code Scope}</li>
     * <li>Calls {@link CheckedRunnable#run()}</li>
     * <li>Closes the {@code Scope}</li>
     * <li>Signals the error to the {@code Observation} if any</li>
     * <li>Stops the {@code Observation}</li>
     * </ul>
     * @param checkedRunnable the {@link CheckedRunnable} to run
     */
    @SuppressWarnings("unused")
    default void observeChecked(CheckedRunnable checkedRunnable) throws Throwable {
        this.start();
        try (Scope scope = openScope()) {
            checkedRunnable.run();
        }
        catch (Throwable error) {
            this.error(error);
            throw error;
        }
        finally {
            this.stop();
        }
    }

    /**
     * Observes the passed {@link Supplier}, this means the followings:
     *
     * <ul>
     * <li>Starts the {@code Observation}</li>
     * <li>Opens a {@code Scope}</li>
     * <li>Calls {@link Supplier#get()}</li>
     * <li>Closes the {@code Scope}</li>
     * <li>Signals the error to the {@code Observation} if any</li>
     * <li>Stops the {@code Observation}</li>
     * </ul>
     * @param supplier the {@link Supplier} to call
     * @param <T> the type parameter of the {@link Supplier}
     * @return the result from {@link Supplier#get()}
     */
    @SuppressWarnings("unused")
    default <T> T observe(Supplier<T> supplier) {
        this.start();
        try (Scope scope = openScope()) {
            return supplier.get();
        }
        catch (Exception exception) {
            this.error(exception);
            throw exception;
        }
        finally {
            this.stop();
        }
    }

    /**
     * Observes the passed {@link CheckedCallable}, this means the followings:
     *
     * <ul>
     * <li>Starts the {@code Observation}</li>
     * <li>Opens a {@code Scope}</li>
     * <li>Calls {@link CheckedCallable#call()}</li>
     * <li>Closes the {@code Scope}</li>
     * <li>Signals the error to the {@code Observation} if any</li>
     * <li>Stops the {@code Observation}</li>
     * </ul>
     * @param checkedCallable the {@link CheckedCallable} to call
     * @param <T> the type parameter of the {@link CheckedCallable}
     * @return the result from {@link CheckedCallable#call()}
     */
    @SuppressWarnings("unused")
    default <T> T observeChecked(CheckedCallable<T> checkedCallable) throws Throwable {
        this.start();
        try (Scope scope = openScope()) {
            return checkedCallable.call();
        }
        catch (Throwable error) {
            this.error(error);
            throw error;
        }
        finally {
            this.stop();
        }
    }

    /**
     * Wraps the given action in scope.
     * @param action action to run
     */
    @SuppressWarnings("unused")
    default void scoped(Runnable action) {
        try (Scope scope = openScope()) {
            action.run();
        }
        catch (Exception exception) {
            error(exception);
            throw exception;
        }
    }

    /**
     * Wraps the given action in scope.
     * @param action action to run
     * @return result of the action
     */
    @SuppressWarnings("unused")
    default <T> T scoped(Supplier<T> action) {
        try (Scope scope = openScope()) {
            return action.get();
        }
        catch (Exception exception) {
            error(exception);
            throw exception;
        }
    }

    /**
     * Tries to run the action against an Observation. If the Observation is null, we just
     * run the action, otherwise we run the action in scope.
     * @param parent observation, potentially {@code null}
     * @param action action to run
     */
    static void tryScoped(@Nullable Observation parent, Runnable action) {
        if (parent != null) {
            parent.scoped(action);
        }
        else {
            action.run();
        }
    }

    /**
     * Tries to run the action against an Observation. If the Observation is null, we just
     * run the action, otherwise we run the action in scope.
     * @param parent observation, potentially {@code null}
     * @param action action to run
     * @return result of the action
     */
    static <T> T tryScoped(@Nullable Observation parent, Supplier<T> action) {
        if (parent != null) {
            return parent.scoped(action);
        }
        return action.get();
    }

    /**
     * Scope represent an action within which certain resources (e.g. tracing context) are
     * put in scope (e.g. in a ThreadLocal). When the scope is closed the resources will
     * be removed from the scope.
     *
     * @since 1.10.0
     */
    interface Scope extends AutoCloseable {

        /**
         * No-op scope.
         */
        Scope NOOP = NoopObservation.NoopScope.INSTANCE;

        /**
         * Current observation available within this scope.
         * @return current observation that this scope was created by
         */
        Observation getCurrentObservation();

        @Override
        void close();

        /**
         * Checks whether this {@link Scope} is no-op.
         * @return {@code true} when this is a no-op scope
         */
        default boolean isNoop() {
            return this == NoopObservation.NoopScope.INSTANCE;
        }

    }

    /**
     * A mutable holder of data required by an {@link ObservationHandler}. When extended
     * you can provide your own, custom information to be processed by the handlers.
     *
     * @since 1.10.0
     */
    @SuppressWarnings("unchecked")
    class Context implements ContextView {

        private final Map<Object, Object> map = new HashMap<>();

        private String name;

        @Nullable
        private String contextualName;

        @Nullable
        private Throwable error;

        @Nullable
        private Observation parentObservation;

        private final Set<KeyValue> lowCardinalityKeyValues = new LinkedHashSet<>();

        private final Set<KeyValue> highCardinalityKeyValues = new LinkedHashSet<>();

        /**
         * The observation name.
         * @return name
         */
        @Override
        public String getName() {
            return this.name;
        }

        /**
         * Sets the observation name.
         * @param name observation name
         * @return this for chaining
         */
        public Context setName(String name) {
            this.name = name;
            return this;
        }

        /**
         * Returns the contextual name. The name that makes sense within the current
         * context (e.g. name derived from HTTP request).
         * @return contextual name
         */
<<<<<<< HEAD
        @Nullable
=======
        @Override
>>>>>>> e396f206
        public String getContextualName() {
            return this.contextualName;
        }

        /**
         * Sets the contextual name.
         * @param contextualName name
         * @return this for chaining
         */
        public Context setContextualName(String contextualName) {
            this.contextualName = contextualName;
            return this;
        }

        /**
         * Returns the parent {@link Observation}.
         * @return parent observation or {@code null} if there was no parent
         */
        @Override
        @Nullable
        public Observation getParentObservation() {
            return parentObservation;
        }

        /**
         * Sets the parent {@link Observation}.
         * @param parentObservation parent observation to set
         */
        public void setParentObservation(@Nullable Observation parentObservation) {
            this.parentObservation = parentObservation;
        }

        /**
         * Optional error that occurred while processing the {@link Observation}.
         * @return optional error
         */
        @Override
        public Optional<Throwable> getError() {
            return Optional.ofNullable(this.error);
        }

        /**
         * Sets an error that occurred while processing the {@link Observation}.
         * @param error error
         * @return this for chaining
         */
        public Context setError(Throwable error) {
            this.error = error;
            return this;
        }

        /**
         * Puts an element to the context.
         * @param key key
         * @param object value
         * @param <T> value type
         * @return this for chaining
         */
        public <T> Context put(Object key, T object) {
            this.map.put(key, object);
            return this;
        }

        /**
         * Gets an entry from the context. Returns {@code null} when entry is not present.
         * @param key key
         * @param <T> value type
         * @return entry or {@code null} if not present
         */
        @Override
        @Nullable
        public <T> T get(Object key) {
            return (T) this.map.get(key);
        }

        /**
         * Removes an entry from the context.
         * @param key key by which to remove an entry
         * @return the previous value associated with the key, or null if there was no
         * mapping for the key
         */
        public Object remove(Object key) {
            return this.map.remove(key);
        }

        /**
         * Gets an entry from the context. Throws exception when entry is not present.
         * @param key key
         * @param <T> value type
         * @return entry ot exception if not present
         */
        @Override
        @NonNull
        public <T> T getRequired(Object key) {
            T object = (T) this.map.get(key);
            if (object == null) {
                throw new IllegalArgumentException("Context does not have an entry for key [" + key + "]");
            }
            return object;
        }

        /**
         * Checks if context contains a key.
         * @param key key
         * @return {@code true} when the context contains the entry with the given key
         */
        @Override
        public boolean containsKey(Object key) {
            return this.map.containsKey(key);
        }

        /**
         * Returns an element or default if not present.
         * @param key key
         * @param defaultObject default object to return
         * @param <T> value type
         * @return object or default if not present
         */
        @Override
        public <T> T getOrDefault(Object key, T defaultObject) {
            return (T) this.map.getOrDefault(key, defaultObject);
        }

        /**
         * Returns an element or calls a mapping function if entry not present. The
         * function will insert the value to the map.
         * @param key key
         * @param mappingFunction mapping function
         * @param <T> value type
         * @return object or one derived from the mapping function if not present
         */
        public <T> T computeIfAbsent(Object key, Function<Object, ? extends T> mappingFunction) {
            return (T) this.map.computeIfAbsent(key, mappingFunction);
        }

        /**
         * Clears the entries from the context.
         */
        public void clear() {
            this.map.clear();
        }

        /**
         * Adds a low cardinality key value - those will be appended to those fetched from
         * the {@link KeyValuesProvider#getLowCardinalityKeyValues(Context)} method.
         * @param keyValue a key value
         */
        void addLowCardinalityKeyValue(KeyValue keyValue) {
            this.lowCardinalityKeyValues.add(keyValue);
        }

        /**
         * Adds a high cardinality key value - those will be appended to those fetched
         * from the {@link KeyValuesProvider#getHighCardinalityKeyValues(Context)} method.
         * @param keyValue a key value
         */
        void addHighCardinalityKeyValue(KeyValue keyValue) {
            this.highCardinalityKeyValues.add(keyValue);
        }

        /**
         * Adds multiple low cardinality key values at once.
         * @param keyValues collection of key values
         */
        void addLowCardinalityKeyValues(KeyValues keyValues) {
            keyValues.stream().forEach(this::addLowCardinalityKeyValue);
        }

        /**
         * Adds multiple high cardinality key values at once.
         * @param keyValues collection of key values
         */
        void addHighCardinalityKeyValues(KeyValues keyValues) {
            keyValues.stream().forEach(this::addHighCardinalityKeyValue);
        }

        @NonNull
        @Override
        public KeyValues getLowCardinalityKeyValues() {
            return KeyValues.of(this.lowCardinalityKeyValues);
        }

        @NonNull
        @Override
        public KeyValues getHighCardinalityKeyValues() {
            return KeyValues.of(this.highCardinalityKeyValues);
        }

        @NonNull
        @Override
        public KeyValues getAllKeyValues() {
            return this.getLowCardinalityKeyValues().and(this.getHighCardinalityKeyValues());
        }

        @Override
        public String toString() {
            return "name='" + name + '\'' + ", contextualName='" + contextualName + '\'' + ", error='" + error + '\''
                    + ", lowCardinalityKeyValues=" + toString(lowCardinalityKeyValues) + ", highCardinalityKeyValues="
                    + toString(highCardinalityKeyValues) + ", map=" + toString(map);
        }

        private String toString(Collection<KeyValue> keyValues) {
            return keyValues.stream().map(keyValue -> String.format("%s='%s'", keyValue.getKey(), keyValue.getValue()))
                    .collect(Collectors.joining(", ", "[", "]"));
        }

        private String toString(Map<Object, Object> map) {
            return map.entrySet().stream().map(entry -> String.format("%s='%s'", entry.getKey(), entry.getValue()))
                    .collect(Collectors.joining(", ", "[", "]"));
        }

    }

    class Event {

        private final String name;

        @Nullable
        private final String contextualName;

        public Event(String name) {
            this(name, null);
        }

        public Event(String name, @Nullable String contextualName) {
            this.name = name;
            this.contextualName = contextualName;
        }

        public String getName() {
            return this.name;
        }

        @Nullable
        public String getContextualName() {
            return this.contextualName;
        }

        @Override
        public String toString() {
            return "event.name='" + this.name + "', event.contextualName='" + this.contextualName + '\'';
        }

    }

    /**
     * Read only view on the {@link Context}.
     */
    interface ContextView {

        /**
         * The observation name.
         * @return name
         */
        String getName();

        /**
         * Returns the contextual name. The name that makes sense within the current
         * context (e.g. name derived from HTTP request).
         * @return contextual name
         */
        String getContextualName();

        /**
         * Returns the parent {@link Observation}.
         * @return parent observation or {@code null} if there was no parent
         */
        @Nullable
        Observation getParentObservation();

        /**
         * Optional error that occurred while processing the {@link Observation}.
         * @return optional error
         */
        Optional<Throwable> getError();

        /**
         * Gets an entry from the context. Returns {@code null} when entry is not present.
         * @param key key
         * @param <T> value type
         * @return entry or {@code null} if not present
         */
        @Nullable
        <T> T get(Object key);

        /**
         * Gets an entry from the context. Throws exception when entry is not present.
         * @param key key
         * @param <T> value type
         * @return entry ot exception if not present
         */
        @NonNull
        <T> T getRequired(Object key);

        /**
         * Checks if context contains a key.
         * @param key key
         * @return {@code true} when the context contains the entry with the given key
         */
        boolean containsKey(Object key);

        /**
         * Returns an element or default if not present.
         * @param key key
         * @param defaultObject default object to return
         * @param <T> value type
         * @return object or default if not present
         */
        <T> T getOrDefault(Object key, T defaultObject);

        /**
         * Returns low cardinality key values
         * @return low cardinality key values
         */
        KeyValues getLowCardinalityKeyValues();

        /**
         * Returns high cardinality key values
         * @return high cardinality key values
         */
        @NonNull
        KeyValues getHighCardinalityKeyValues();

        /**
         * Returns all key values
         * @return all key values
         */
        @NonNull
        KeyValues getAllKeyValues();

    }

    /**
     * Interface to be implemented by any object that wishes to be able to update the
     * default {@link KeyValuesProvider}.
     *
     * @param <T> {@link KeyValuesProvider} type
     * @author Marcin Grzejszczak
     * @since 1.10.0
     */
    interface KeyValuesProviderAware<T extends KeyValuesProvider<?>> {

        /**
         * Overrides the default key values provider.
         * @param keyValuesProvider key values provider
         */
        void setKeyValuesProvider(T keyValuesProvider);

    }

    /**
     * Interface to be implemented by any object that wishes to be able to update the
     * default {@link ObservationConvention}.
     *
     * @param <T> {@link ObservationConvention} type
     * @author Marcin Grzejszczak
     * @since 1.10.0
     */
    interface ObservationConventionAware<T extends ObservationConvention<?>> {

        /**
         * Overrides the default key values provider.
         * @param keyValuesProvider key values provider
         */
        void setObservationConvention(T keyValuesProvider);

    }

    /**
     * A marker interface for conventions of {@link KeyValues} naming.
     *
     * @author Marcin Grzejszczak
     * @since 1.10.0
     */
    interface KeyValuesConvention {

    }

    /**
     * Contains conventions for naming and {@link KeyValues} providing.
     *
     * @param <T> type of context
     * @author Marcin Grzejszczak
     * @since 1.10.0
     */
    interface ObservationConvention<T extends Observation.Context>
            extends Observation.KeyValuesProvider<T>, KeyValuesConvention {

        /**
         * Allows to override the name for an observation.
         * @return the new name for the observation
         */
        String getName();

    }

    /**
     * A provider of key values.
     *
     * @author Marcin Grzejszczak
     * @since 1.10.0
     */
    interface KeyValuesProvider<T extends Context> {

        /**
         * Empty instance of the key-values provider.
         */
        KeyValuesProvider<Context> EMPTY = context -> false;

        /**
         * Low cardinality key values.
         * @return key values
         */
        default KeyValues getLowCardinalityKeyValues(T context) {
            return KeyValues.empty();
        }

        /**
         * High cardinality key values.
         * @return key values
         */
        default KeyValues getHighCardinalityKeyValues(T context) {
            return KeyValues.empty();
        }

        /**
         * Tells whether this key values provider should be applied for a given
         * {@link Context}.
         * @param context a {@link Context}
         * @return {@code true} when this key values provider should be used
         */
        boolean supportsContext(Context context);

        /**
         * Key values provider wrapping other key values providers.
         */
        @SuppressWarnings({ "rawtypes", "unchecked" })
        class CompositeKeyValuesProvider implements KeyValuesProvider<Context> {

            private final List<KeyValuesProvider> keyValuesProviders;

            /**
             * Creates a new instance of {@code CompositeKeyValueProvider}.
             * @param keyValuesProviders the key values providers that are registered
             * under the composite
             */
            public CompositeKeyValuesProvider(KeyValuesProvider... keyValuesProviders) {
                this(Arrays.asList(keyValuesProviders));
            }

            /**
             * Creates a new instance of {@code CompositeKeyValueProvider}.
             * @param keyValuesProviders the key values providers that are registered
             * under the composite
             */
            public CompositeKeyValuesProvider(List<KeyValuesProvider> keyValuesProviders) {
                this.keyValuesProviders = keyValuesProviders;
            }

            @Override
            public KeyValues getLowCardinalityKeyValues(Context context) {
                return getProvidersForContext(context).map(provider -> provider.getLowCardinalityKeyValues(context))
                        .reduce(KeyValues::and).orElse(KeyValues.empty());
            }

            private Stream<KeyValuesProvider> getProvidersForContext(Context context) {
                return this.keyValuesProviders.stream().filter(provider -> provider.supportsContext(context));
            }

            @Override
            public KeyValues getHighCardinalityKeyValues(Context context) {
                return getProvidersForContext(context).map(provider -> provider.getHighCardinalityKeyValues(context))
                        .reduce(KeyValues::and).orElse(KeyValues.empty());
            }

            @Override
            public boolean supportsContext(Context context) {
                return this.keyValuesProviders.stream().anyMatch(provider -> provider.supportsContext(context));
            }

            /**
             * Returns the key value providers.
             * @return registered key value providers
             */
            public List<KeyValuesProvider> getKeyValueProviders() {
                return this.keyValuesProviders;
            }

        }

    }

    /**
     * A provider of key values that will be set on the {@link ObservationRegistry}.
     *
     * @author Marcin Grzejszczak
     * @since 1.10.0
     */
    interface GlobalKeyValuesProvider<T extends Context> extends KeyValuesProvider<T> {

    }

    /**
     * An observation convention that will be set on the {@link ObservationRegistry}.
     *
     * @author Marcin Grzejszczak
     * @since 1.10.0
     */
    interface GlobalObservationConvention<T extends Context> extends ObservationConvention<T> {

    }

    /**
     * A functional interface like {@link Runnable} but it can throw a {@link Throwable}.
     */
    @FunctionalInterface
    interface CheckedRunnable {

        void run() throws Throwable;

    }

    /**
     * A functional interface like {@link Callable} but it can throw a {@link Throwable}.
     */
    @FunctionalInterface
    interface CheckedCallable<T> {

        T call() throws Throwable;

    }

}<|MERGE_RESOLUTION|>--- conflicted
+++ resolved
@@ -620,11 +620,7 @@
          * context (e.g. name derived from HTTP request).
          * @return contextual name
          */
-<<<<<<< HEAD
-        @Nullable
-=======
-        @Override
->>>>>>> e396f206
+        @Override
         public String getContextualName() {
             return this.contextualName;
         }
@@ -886,6 +882,7 @@
          * context (e.g. name derived from HTTP request).
          * @return contextual name
          */
+        @Nullable
         String getContextualName();
 
         /**
