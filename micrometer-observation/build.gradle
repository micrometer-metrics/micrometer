--- conflicted
+++ resolved
@@ -33,13 +33,6 @@
 
     testImplementation project(':micrometer-observation-test')
 
-<<<<<<< HEAD
-    // JUnit 5
-    testImplementation libs.junitJupiter
-=======
-    testImplementation 'org.springframework:spring-context'
-
->>>>>>> 909ddf43
     testImplementation(libs.archunitJunit5) {
         // avoid transitively pulling in slf4j 2
         exclude group: "org.slf4j", module: "slf4j-api"
