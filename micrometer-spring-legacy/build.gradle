--- conflicted
+++ resolved
@@ -34,11 +34,7 @@
     compile 'org.aspectj:aspectjweaver:1.8.+', optional
     compile 'io.prometheus:simpleclient_pushgateway:latest.release', optional
 
-<<<<<<< HEAD
-    ['atlas', 'prometheus', 'datadog', 'elastic', 'ganglia', 'graphite', 'jmx', 'influx', 'statsd', 'new-relic', 'cloudwatch', 'signalfx', 'wavefront', 'dynatrace', 'kairos'].each { sys ->
-=======
-    ['atlas', 'azure-monitor', 'prometheus', 'datadog', 'elastic', 'ganglia', 'graphite', 'jmx', 'influx', 'statsd', 'new-relic', 'cloudwatch', 'signalfx', 'wavefront', 'dynatrace'].each { sys ->
->>>>>>> b0b16a3d
+    ['atlas', 'azure-monitor', 'prometheus', 'datadog', 'elastic', 'ganglia', 'graphite', 'jmx', 'influx', 'statsd', 'new-relic', 'cloudwatch', 'signalfx', 'wavefront', 'dynatrace', 'kairos'].each { sys ->
         compile project(":micrometer-registry-$sys"), optional
     }
 
