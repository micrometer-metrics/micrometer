--- conflicted
+++ resolved
@@ -22,10 +22,6 @@
 public class SampleConfig {
     public static MeterRegistry myMonitoringSystem() {
         // Pick a monitoring system here to use in your samples.
-<<<<<<< HEAD
-        return SampleRegistries.appOptics("Your Token Here");
-=======
         return SampleRegistries.prometheus();
->>>>>>> 1271ac33
     }
 }