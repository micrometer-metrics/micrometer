version: 2
updates:
  - package-ecosystem: "github-actions"
    directory: "/"
    target-branch: "main"
    schedule:
      interval: "weekly"
<<<<<<< HEAD
#  - package-ecosystem: gradle
#    directory: "/"
#    schedule:
#      interval: monthly
#    target-branch: "1.9.x"
#    milestone: 136
#    ignore:
#      # metrics are better with https://github.com/Netflix/Hystrix/pull/1568 introduced
#      # in hystrix 1.5.12, but Netflix re-released 1.5.11 as 1.5.18 late in 2018.
#      # <=1.5.11 or 1.5.18 doesn't break with Micrometer, but open metrics won't be correct necessarily.
#      - dependency-name: "com.netflix.hystrix:hystrix-core"
#      # only upgrade patch versions
#      - dependency-name: "*"
#        update-types:
#          - version-update:semver-major
#          - version-update:semver-minor
#    open-pull-requests-limit: 30
  - package-ecosystem: gradle
    directory: "/"
    schedule:
      interval: monthly
    target-branch: "1.12.x"
    milestone: 211
=======
  #  - package-ecosystem: gradle
  #    directory: "/"
  #    schedule:
  #      interval: monthly
  #    target-branch: "1.9.x"
  #    milestone: 136
  #    ignore:
  #      # metrics are better with https://github.com/Netflix/Hystrix/pull/1568 introduced
  #      # in hystrix 1.5.12, but Netflix re-released 1.5.11 as 1.5.18 late in 2018.
  #      # <=1.5.11 or 1.5.18 doesn't break with Micrometer, but open metrics won't be correct necessarily.
  #      - dependency-name: "com.netflix.hystrix:hystrix-core"
  #      # only upgrade patch versions
  #      - dependency-name: "*"
  #        update-types:
  #          - version-update:semver-major
  #          - version-update:semver-minor
  #    open-pull-requests-limit: 30
  - package-ecosystem: gradle
    directory: "/"
    schedule:
      interval: daily
    target-branch: "1.13.x"
    milestone: 233
>>>>>>> 905bb980
    ignore:
      # metrics are better with https://github.com/Netflix/Hystrix/pull/1568 introduced
      # in hystrix 1.5.12, but Netflix re-released 1.5.11 as 1.5.18 late in 2018.
      # <=1.5.11 or 1.5.18 doesn't break with Micrometer, but open metrics won't be correct necessarily.
      - dependency-name: "com.netflix.hystrix:hystrix-core"
      # only upgrade patch versions
      - dependency-name: "*"
        update-types:
          - version-update:semver-major
          - version-update:semver-minor
    open-pull-requests-limit: 30
  - package-ecosystem: gradle
    directory: "/"
    schedule:
<<<<<<< HEAD
      interval: monthly
    target-branch: "1.13.x"
    milestone: 233
=======
      interval: daily
    target-branch: "1.14.x"
    milestone: 250
>>>>>>> 905bb980
    ignore:
      # metrics are better with https://github.com/Netflix/Hystrix/pull/1568 introduced
      # in hystrix 1.5.12, but Netflix re-released 1.5.11 as 1.5.18 late in 2018.
      # <=1.5.11 or 1.5.18 doesn't break with Micrometer, but open metrics won't be correct necessarily.
      - dependency-name: "com.netflix.hystrix:hystrix-core"
      # only upgrade patch versions
      - dependency-name: "*"
        update-types:
          - version-update:semver-major
          - version-update:semver-minor
    open-pull-requests-limit: 30
  - package-ecosystem: gradle
    directory: "/"
    schedule:
      interval: daily
    target-branch: "main"
    milestone: 185
    ignore:
      # metrics are better with https://github.com/Netflix/Hystrix/pull/1568 introduced
      # in hystrix 1.5.12, but Netflix re-released 1.5.11 as 1.5.18 late in 2018.
      # <=1.5.11 or 1.5.18 doesn't break with Micrometer, but open metrics won't be correct necessarily.
      - dependency-name: "com.netflix.hystrix:hystrix-core"
      # upgrade minor and patch versions on main
      - dependency-name: "*"
        update-types:
          - version-update:semver-major
    open-pull-requests-limit: 50<|MERGE_RESOLUTION|>--- conflicted
+++ resolved
@@ -5,31 +5,6 @@
     target-branch: "main"
     schedule:
       interval: "weekly"
-<<<<<<< HEAD
-#  - package-ecosystem: gradle
-#    directory: "/"
-#    schedule:
-#      interval: monthly
-#    target-branch: "1.9.x"
-#    milestone: 136
-#    ignore:
-#      # metrics are better with https://github.com/Netflix/Hystrix/pull/1568 introduced
-#      # in hystrix 1.5.12, but Netflix re-released 1.5.11 as 1.5.18 late in 2018.
-#      # <=1.5.11 or 1.5.18 doesn't break with Micrometer, but open metrics won't be correct necessarily.
-#      - dependency-name: "com.netflix.hystrix:hystrix-core"
-#      # only upgrade patch versions
-#      - dependency-name: "*"
-#        update-types:
-#          - version-update:semver-major
-#          - version-update:semver-minor
-#    open-pull-requests-limit: 30
-  - package-ecosystem: gradle
-    directory: "/"
-    schedule:
-      interval: monthly
-    target-branch: "1.12.x"
-    milestone: 211
-=======
   #  - package-ecosystem: gradle
   #    directory: "/"
   #    schedule:
@@ -53,7 +28,6 @@
       interval: daily
     target-branch: "1.13.x"
     milestone: 233
->>>>>>> 905bb980
     ignore:
       # metrics are better with https://github.com/Netflix/Hystrix/pull/1568 introduced
       # in hystrix 1.5.12, but Netflix re-released 1.5.11 as 1.5.18 late in 2018.
@@ -68,15 +42,9 @@
   - package-ecosystem: gradle
     directory: "/"
     schedule:
-<<<<<<< HEAD
-      interval: monthly
-    target-branch: "1.13.x"
-    milestone: 233
-=======
       interval: daily
     target-branch: "1.14.x"
     milestone: 250
->>>>>>> 905bb980
     ignore:
       # metrics are better with https://github.com/Netflix/Hystrix/pull/1568 introduced
       # in hystrix 1.5.12, but Netflix re-released 1.5.11 as 1.5.18 late in 2018.
